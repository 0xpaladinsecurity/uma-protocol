// Run the tests against 2 different kinds of token/synth decimal combinations:
// 1) matching 18 collateral & 18 synthetic decimals with 18 decimals for price feed.
// 3) matching 8 collateral & 8 synthetic decimals with 18 decimals for price feed.
const TEST_DECIMAL_COMBOS = [
  {
    tokenSymbol: "WETH",
    tokenName: "Wrapped Ether",
    collateralDecimals: 18,
    syntheticDecimals: 18,
    priceFeedDecimals: 18,
  },
<<<<<<< HEAD
  { tokenSymbol: "BTC", tokenName: "Wrapped BTC", collateralDecimals: 8, syntheticDecimals: 8, priceFeedDecimals: 18 },
=======
  {
    tokenSymbol: "WBTC",
    tokenName: "Wrapped Bitcoin",
    collateralDecimals: 8,
    syntheticDecimals: 8,
    priceFeedDecimals: 18,
  },
>>>>>>> 77993f4d
];

module.exports = { TEST_DECIMAL_COMBOS };<|MERGE_RESOLUTION|>--- conflicted
+++ resolved
@@ -9,9 +9,6 @@
     syntheticDecimals: 18,
     priceFeedDecimals: 18,
   },
-<<<<<<< HEAD
-  { tokenSymbol: "BTC", tokenName: "Wrapped BTC", collateralDecimals: 8, syntheticDecimals: 8, priceFeedDecimals: 18 },
-=======
   {
     tokenSymbol: "WBTC",
     tokenName: "Wrapped Bitcoin",
@@ -19,7 +16,6 @@
     syntheticDecimals: 8,
     priceFeedDecimals: 18,
   },
->>>>>>> 77993f4d
 ];
 
 module.exports = { TEST_DECIMAL_COMBOS };