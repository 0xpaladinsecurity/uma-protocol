// Run the tests against 2 different kinds of token/synth decimal combinations:
// 1) matching 18 collateral & 18 synthetic decimals with 18 decimals for price feed.
// 3) matching 8 collateral & 8 synthetic decimals with 18 decimals for price feed.
const TEST_DECIMAL_COMBOS = [
  {
    tokenSymbol: "WETH",
    tokenName: "Wrapped Ether",
    collateralDecimals: 18,
    syntheticDecimals: 18,
    priceFeedDecimals: 18,
  },
<<<<<<< HEAD
  { tokenSymbol: "BTC", tokenName: "Wrapped BTC", collateralDecimals: 8, syntheticDecimals: 8, priceFeedDecimals: 18 },
=======
  {
    tokenSymbol: "WBTC",
    tokenName: "Wrapped Bitcoin",
    collateralDecimals: 8,
    syntheticDecimals: 8,
    priceFeedDecimals: 18,
  },
>>>>>>> 0e9de7af
];

module.exports = { TEST_DECIMAL_COMBOS };<|MERGE_RESOLUTION|>--- conflicted
+++ resolved
@@ -9,9 +9,6 @@
     syntheticDecimals: 18,
     priceFeedDecimals: 18,
   },
-<<<<<<< HEAD
-  { tokenSymbol: "BTC", tokenName: "Wrapped BTC", collateralDecimals: 8, syntheticDecimals: 8, priceFeedDecimals: 18 },
-=======
   {
     tokenSymbol: "WBTC",
     tokenName: "Wrapped Bitcoin",
@@ -19,7 +16,6 @@
     syntheticDecimals: 8,
     priceFeedDecimals: 18,
   },
->>>>>>> 0e9de7af
 ];
 
 module.exports = { TEST_DECIMAL_COMBOS };