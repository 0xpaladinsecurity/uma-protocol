--- conflicted
+++ resolved
@@ -34,12 +34,9 @@
     "@google-cloud/kms": "^0.3.0",
     "@google-cloud/storage": "^2.4.2",
     "@maticnetwork/maticjs": "^2.0.40",
-<<<<<<< HEAD
-=======
     "@nomiclabs/hardhat-etherscan": "^2.1.4",
     "@nomiclabs/hardhat-truffle5": "^2.0.0",
     "@nomiclabs/hardhat-web3": "^2.0.0",
->>>>>>> 68e9388d
     "@truffle/hdwallet-provider": "^1.2.3",
     "@umaprotocol/truffle-ledger-provider": "^1.0.5",
     "@umaprotocol/ynatm": "^0.0.1",
@@ -48,14 +45,8 @@
     "chalk-pipe": "^3.0.0",
     "dotenv": "^6.2.0",
     "eth-crypto": "^1.7.0",
-<<<<<<< HEAD
-    "ethers": "^5.3.1",
-    "hardhat": "^2.4.0",
-    "hardhat-deploy": "^0.8.6",
-=======
     "hardhat": "^2.4.3",
     "hardhat-deploy": "^0.8.11",
->>>>>>> 68e9388d
     "hardhat-gas-reporter": "^1.0.4",
     "minimist": "^1.2.0",
     "moment": "^2.24.0",
