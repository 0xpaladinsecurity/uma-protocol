const {
  PostWithdrawLiquidationRewardsStatusTranslations,
  createObjectFromDefaultProps,
  revertWrapper,
  runTransaction,
} = require("@uma/common");

const LiquidationStrategy = require("./liquidationStrategy");

class Liquidator {
  /**
   * @notice Constructs new Liquidator bot.
   * @param {Object} logger Module used to send logs.
   * @param {Object} financialContractClient Module used to query Financial Contract information on-chain.
   * @param {Object} proxyTransactionWrapper Module enable the liquidator to send transactions via a DSProxy.
   * @param {Object} gasEstimator Module used to estimate optimal gas price with which to send txns.
   * @param {Object} syntheticToken Synthetic token (tokenCurrency).
   * @param {Object} priceFeed Module used to query the current token price.
   * @param {String} account Ethereum account from which to send txns.
   * @param {Object} financialContractProps Contains Financial Contract contract state data. Expected:
   *      { crRatio: 1.5e18,
            minSponsorSize: 10e18,
            priceIdentifier: hex("ETH/BTC") }
   * @param {Object} [liquidatorConfig] Contains fields with which constructor will attempt to override defaults.
   */
  constructor({
    logger,
    financialContractClient,
    proxyTransactionWrapper,
    gasEstimator,
    syntheticToken,
    priceFeed,
    account,
    financialContractProps,
    liquidatorConfig,
  }) {
    this.logger = logger;
    this.account = account;

    this.proxyTransactionWrapper = proxyTransactionWrapper;

    // Expiring multiparty contract to read contract state
    this.financialContractClient = financialContractClient;
    this.web3 = this.financialContractClient.web3;

    // Gas Estimator to calculate the current Fast gas rate.
    this.gasEstimator = gasEstimator;

    // Instance of the expiring multiparty to perform on-chain liquidations.
    this.financialContract = this.financialContractClient.financialContract;
    this.syntheticToken = syntheticToken;

    // Instance of the price feed to get the realtime token price.
    this.priceFeed = priceFeed;

    // The Financial Contract contract collateralization Ratio is needed to calculate minCollateralPerToken.
    this.financialContractCRRatio = financialContractProps.crRatio;

    // The Financial Contract contract min sponsor position size is needed to calculate maxTokensToLiquidate.
    this.financialContractMinSponsorSize = financialContractProps.minSponsorSize;

    this.financialContractIdentifier = financialContractProps.priceIdentifier;

    // Helper functions from web3.
    this.BN = this.web3.utils.BN;
    this.toBN = this.web3.utils.toBN;
    this.toWei = this.web3.utils.toWei;
    this.fromWei = this.web3.utils.fromWei;
    this.utf8ToHex = this.web3.utils.utf8ToHex;

    // Default config settings. Liquidator deployer can override these settings by passing in new
    // values via the `liquidatorConfig` input object. The `isValid` property is a function that should be called
    // before resetting any config settings. `isValid` must return a Boolean.
    const defaultConfig = {
      crThreshold: {
        // `crThreshold`: If collateral falls more than `crThreshold` % below the min collateral requirement,
        // then it will be liquidated. For example: If the minimum collateralization ratio is 120% and the TRV is 100,
        // then the minimum collateral requirement is 120. However, if `crThreshold = 0.02`, then the minimum
        // collateral requirement is 120 * (1-0.02) = 117.6, or 2% below 120.
        value: 0.02,
        isValid: (x) => {
          return x < 1 && x >= 0;
        },
      },
      liquidationDeadline: {
        // `liquidationDeadline`: Aborts the liquidation if the transaction is mined this amount of time after the
        // Financial Contract client's last update time. Denominated in seconds, so 300 = 5 minutes.
        value: 300,
        isValid: (x) => {
          return x >= 0;
        },
      },
      liquidationMinPrice: {
        // `liquidationMinPrice`: Aborts the liquidation if the amount of collateral in the position per token
        // outstanding is below this ratio.
        value: this.toWei("0"),
        isValid: (x) => {
          return this.toBN(x).gte(this.toBN("0"));
        },
        // TODO: We should specify as a percentage of the token price so that no valid
        // liquidation would ever lose money.
      },
      txnGasLimit: {
        // `txnGasLimit`: Gas limit to set for sending on-chain transactions.
        value: 9000000, // Can see recent averages here: https://etherscan.io/chart/gaslimit
        isValid: (x) => {
          return x >= 6000000 && x < 15000000;
        },
      },
      logOverrides: {
        // Specify an override object to change default logging behaviour. Defaults to no overrides. If specified, this
        // object is structured to contain key for the log to override and value for the logging level. EG:
        // { positionLiquidated:'warn' } would override the default `info` behaviour for liquidationEvents.
        value: {},
        isValid: (overrides) => {
          // Override must be one of the default logging levels: ['error','warn','info','http','verbose','debug','silly']
          return Object.values(overrides).every((param) => Object.keys(this.logger.levels).includes(param));
        },
      },
      defenseActivationPercent: {
        value: undefined,
        isValid: (x) => {
          if (x === undefined) return true;
          return parseFloat(x) >= 0 && parseFloat(x) <= 100;
        },
      },
      contractType: {
        value: undefined,
        isValid: (x) => {
          return x === "ExpiringMultiParty" || x === "Perpetual";
        },
      },
      contractVersion: {
        value: undefined,
        isValid: (x) => {
          return x === "1.2.0" || x === "1.2.1" || x === "1.2.2" || x === "2.0.1";
        },
      },
      // Start and end block define a window used to filter for contract events.
      startingBlock: {
        value: undefined,
        isValid: (x) => {
          if (x === undefined) return true;
          return Number(x) >= 0;
        },
      },
      endingBlock: {
        value: undefined,
        isValid: (x) => {
          if (x === undefined) return true;
          return Number(x) >= 0;
        },
      },
    };

    // Validate and set config settings to class state.
    const configWithDefaults = createObjectFromDefaultProps(liquidatorConfig, defaultConfig);
    Object.assign(this, configWithDefaults);

    // These EMP versions have different "LiquidationWithdrawn" event parameters that we need to handle.
    this.isLegacyEmpVersion = Boolean(
      this.contractVersion === "1.2.0" || this.contractVersion === "1.2.1" || this.contractVersion === "1.2.2"
    );

    // generalize log emitter, use it to attach default data to all logs
    const log = (severity = "info", data = {}) => {
      // would rather just throw here and let index.js capture and log, but
      // its currently not set up to add in the additional context for the error
      // so it has to be done here.
      if (logger[severity] === null) {
        return logger.error({
          at: "Liquidator",
          ...data,
          error: "Trying to submit log with unknown severity: " + severity,
        });
      }
      return logger[severity]({
        at: "Liquidator",
        // could add in additional context for any error thrown,
        // such as state of financialContract or bot configuration data
        minLiquidationPrice: this.liquidationMinPrice,
        ...data,
      });
    };
    this.log = log;

    // this takes in config, and emits log events
    this.liquidationStrategy = LiquidationStrategy(
      { ...configWithDefaults, ...financialContractProps },
      this.web3.utils,
      log
    );
  }

  // Update the financialContractClient, gasEstimator and price feed. If a client has recently updated then it will do nothing.
  async update() {
    await Promise.all([this.financialContractClient.update(), this.gasEstimator.update(), this.priceFeed.update()]);
  }
  // Queries underCollateralized positions and performs liquidations against any under collateralized positions.
  // If `maxTokensToLiquidateWei` is not passed in, then the bot will attempt to liquidate the full position.
  // If liquidatorOverridePrice is provided then the liquidator bot will override the price feed with this input price.
  async liquidatePositions(maxTokensToLiquidateWei, liquidatorOverridePrice) {
    this.logger.debug({
      at: "Liquidator",
      message: "Checking for liquidatable positions and preforming liquidations",
      maxTokensToLiquidateWei,
      liquidatorOverridePrice,
    });
    // If an override is provided, use that price. Else, get the latest price from the price feed.
    const price = liquidatorOverridePrice
      ? this.toBN(liquidatorOverridePrice.toString())
      : this.priceFeed.getCurrentPrice();

    if (!price) {
      throw new Error("Cannot liquidate: price feed returned invalid value");
    }

    // The `price` is a BN that is used to determine if a position is liquidatable. The higher the
    // `price` value, the more collateral that the position is required to have to be correctly collateralized.
    // Therefore, we add a buffer by deriving scaledPrice = price * (1 - crThreshold)
    const scaledPrice = price
      .mul(this.toBN(this.toWei("1")).sub(this.toBN(this.toWei(this.crThreshold.toString()))))
      .div(this.toBN(this.toWei("1")));

    // Calculate the maxCollateralPerToken as the scaled price, multiplied by the contracts CRRatio. For a liquidation
    // to be accepted by the contract the position's collateralization ratio must be between [minCollateralPerToken,
    // maxCollateralPerToken] ∴ maxCollateralPerToken >= startCollateralNetOfWithdrawal / startTokens. This criterion
    // checks for a positions correct capitalization, not collateralization. In order to liquidate a position that is
    // under collaterelaized (but over capitalized) The CR ratio needs to be included in the maxCollateralPerToken.
    const maxCollateralPerToken = this.toBN(scaledPrice)
      .mul(this.toBN(this.financialContractCRRatio))
      .mul(this.financialContractClient.getLatestCumulativeFundingRateMultiplier())
      .div(this.toBN(this.toWei("1")).mul(this.toBN(this.toWei("1"))));

    this.logger.debug({
      at: "Liquidator",
      message: "Checking for under collateralized positions",
      liquidatorOverridePrice: liquidatorOverridePrice ? liquidatorOverridePrice.toString() : null,
      latestCumulativeFundingRateMultiplier: this.financialContractClient
        .getLatestCumulativeFundingRateMultiplier()
        .toString(),
      inputPrice: price.toString(),
      scaledPrice: scaledPrice.toString(),
      financialContractCRRatio: this.financialContractCRRatio.toString(),
      maxCollateralPerToken: maxCollateralPerToken.toString(),
      crThreshold: this.crThreshold,
    });

    // Get the latest undercollateralized positions from the client.
    const underCollateralizedPositions = this.financialContractClient.getUnderCollateralizedPositions(scaledPrice);

    if (underCollateralizedPositions.length === 0) {
      this.logger.debug({
        at: "Liquidator",
        message: "No undercollateralized position",
      });
      return;
    }

    for (const position of underCollateralizedPositions) {
      this.logger.debug({
        at: "Liquidator",
        message: "Detected a liquidatable position",
        scaledPrice: scaledPrice.toString(),
        maxCollateralPerToken: maxCollateralPerToken.toString(),
        position: position,
      });

      // Note: query the time again during each iteration to ensure the deadline is set reasonably.
      const currentBlockTime = this.financialContractClient.getLastUpdateTime();

      // TODO: right now the `processPosition` method takes in maxTokensToLiquidateWei and syntheticTokenBalance. These
      // numbers are the same thing in production as the index file sets the maxTokensToLiquidateWei as the synthetic
      // token balance. This should be refactored (and simplified) to not repeat the same variable over and over.
      const syntheticTokenBalance = await this.proxyTransactionWrapper.getEffectiveSyntheticTokenBalance();

      // run strategy based on configs and current state
      // will return liquidation arguments or nothing
      // if it returns nothing it means this position cant be or shouldnt be liquidated
      const liquidationArgs = this.liquidationStrategy.processPosition({
        position, // position is assumed to be undercollateralized
        syntheticTokenBalance, // need to know our current balance to know how much to save for defense fund
        currentBlockTime, // this is required to create liquidation object
        maxCollateralPerToken, // maximum tokens we can liquidate in position
        maxTokensToLiquidateWei,
        inputPrice: scaledPrice.toString(), // for logging
      });

      // we couldnt liquidate, this typically would only happen if our balance is 0 or the withdrawal liveness
      // has not passed the WDF's activation threshold.
      if (!liquidationArgs) continue;

      // pulls the tokens to liquidate parameter out of the liquidation arguments
      const tokensToLiquidate = this.toBN(liquidationArgs[3].rawValue);

      // Send an alert if the bot is going to submit a partial liquidation instead of a full liquidation.
      if (tokensToLiquidate.lt(this.toBN(position.numTokens))) {
        this.logger.error({
          at: "Liquidator",
          message: "Submitting a partial liquidation: not enough synthetic to initiate full liquidation⚠️",
          sponsor: position.sponsor,
          inputPrice: scaledPrice.toString(),
          position: position,
          minLiquidationPrice: this.liquidationMinPrice,
          maxLiquidationPrice: maxCollateralPerToken.toString(),
          tokensToLiquidate: tokensToLiquidate.toString(),
          syntheticTokenBalance: syntheticTokenBalance.toString(),
          maxTokensToLiquidateWei: maxTokensToLiquidateWei ? maxTokensToLiquidateWei.toString() : null,
        });
      }
      this.logger.debug({
        at: "Liquidator",
        message: "Liquidating position",
        position,
        inputPrice: scaledPrice.toString(),
        minLiquidationPrice: this.liquidationMinPrice,
        maxLiquidationPrice: maxCollateralPerToken.toString(),
        tokensToLiquidate: tokensToLiquidate.toString(),
      });
      const logResult = await this.proxyTransactionWrapper.submitLiquidationTransaction(liquidationArgs);

      if (logResult instanceof Error || !logResult)
        this.logger.error({
          at: "Liquidator",
          message: "Failed to liquidate position🚨",
          logResult,
        });
      else
        this.logger[this.logOverrides.positionLiquidated || "info"]({
          at: "Liquidator",
          message: "Position has been liquidated!🔫",
          position: position,
          inputPrice: scaledPrice.toString(),
          liquidationResult: logResult,
        });
    }
  }

  // Queries ongoing liquidations and attempts to withdraw rewards from both expired and disputed liquidations.
  async withdrawRewards() {
    this.logger.debug({
      at: "Liquidator",
      message: "Checking for expired and disputed liquidations to withdraw rewards from",
    });

    // All of the liquidations that we could withdraw rewards from are drawn from the pool of
    // expired and disputed liquidations.
    const expiredLiquidations = this.financialContractClient.getExpiredLiquidations();
    const disputedLiquidations = this.financialContractClient.getDisputedLiquidations();

    // The liquidator address is either the DSProxy (if using a DSProxy to liquidate) or the unlocked account.
    const liquidatorAddress = this.proxyTransactionWrapper.useDsProxyToLiquidate
      ? this.proxyTransactionWrapper.dsProxyManager.getDSProxyAddress()
      : this.account;
    const potentialWithdrawableLiquidations = expiredLiquidations
      .concat(disputedLiquidations)
      .filter((liquidation) => liquidation.liquidator === liquidatorAddress);

    if (potentialWithdrawableLiquidations.length === 0) {
      this.logger.debug({
        at: "Liquidator",
        message: "No withdrawable liquidations",
      });
      return;
    }

    // In legacy versions of the EMP, withdrawing needs to be done by a party involved in the liquidation (i.e liquidator,
    // sponsor or disputer). As the liquidator is the DSProxy, we would require the ability to send the withdrawal tx
    // directly from the DSProxy to facilitate this. This functionality is not implemented as almost all legacy EMPs expired.
    if (
      this.proxyTransactionWrapper?.useDsProxyToLiquidate &&
      this.isLegacyEmpVersion &&
      potentialWithdrawableLiquidations.length > 0
    ) {
      this.logger.warn({
        at: "Liquidator",
        message: "Attempting to withdraw liquidation from a legacy EMP🙈",
        details: "This is not supported on legacy with a DSProxy! Please manually withdraw the liquidation",
      });
      return;
    }

    for (const liquidation of potentialWithdrawableLiquidations) {
      this.logger.debug({
        at: "Liquidator",
        message: "Detected a pending or expired liquidation",
        liquidation: liquidation,
      });

      // Construct transaction.
      const withdraw = this.financialContract.methods.withdrawLiquidation(liquidation.id, liquidation.sponsor);

      // Confirm that liquidation has eligible rewards to be withdrawn.
      let withdrawalCallResponse;
      try {
        withdrawalCallResponse = await withdraw.call({ from: this.account });

        // Mainnet view/pure functions sometimes don't revert, even if a require is not met. The revertWrapper ensures this
        // caught correctly. see https://forum.openzeppelin.com/t/require-in-view-pure-functions-dont-revert-on-public-networks/1211
        if (revertWrapper(withdrawalCallResponse) === null) {
          throw new Error("Simulated reward withdrawal failed");
        }
      } catch (error) {
        this.logger.debug({
          at: "Liquidator",
          message: "No rewards to withdraw",
          liquidation: liquidation,
          error,
        });
        continue;
      }

      // In contract version 1.2.2 and below this function returns one value: the amount withdrawn by the function caller.
      // In later versions it returns an object containing all payouts.
      const amountWithdrawn = this.isLegacyEmpVersion
        ? withdrawalCallResponse.rawValue.toString()
        : withdrawalCallResponse.payToLiquidator.rawValue.toString();

      // In contract version 1.2.2 and below this function returns one value: the amount withdrawn by the function caller.
      // In later versions it returns an object containing all payouts.
      this.logger.debug({
        at: "Liquidator",
        message: "Withdrawing liquidation",
        liquidation: liquidation,
        amountWithdrawn,
      });

      // Send the transaction or report failure.

      try {
        const { receipt, transactionConfig } = await runTransaction({
          web3: this.web3,
          transaction: withdraw,
<<<<<<< HEAD
          transactionConfig: { gasPrice: this.gasEstimator.getCurrentFastPrice(), from: this.account }
        });

        let logResult = {
          tx: receipt.transactionHash,
          caller: receipt.events.LiquidationWithdrawn.returnValues.caller,
          // Settlement price is possible undefined if liquidation expired without a dispute
          settlementPrice: receipt.events.LiquidationWithdrawn.returnValues.settlementPrice,
          liquidationStatus:
            PostWithdrawLiquidationRewardsStatusTranslations[
              receipt.events.LiquidationWithdrawn.returnValues.liquidationStatus
            ]
        };

        // In contract version 1.2.2 and below this event returns one value, `withdrawalAmount`: the amount withdrawn by the function caller.
        // In later versions it returns an object containing all payouts.
        if (this.isLegacyEmpVersion) {
          logResult.withdrawalAmount = receipt.events.LiquidationWithdrawn.returnValues.withdrawalAmount;
        } else {
          logResult.paidToLiquidator = receipt.events.LiquidationWithdrawn.returnValues.paidToLiquidator;
          logResult.paidToDisputer = receipt.events.LiquidationWithdrawn.returnValues.paidToDisputer;
          logResult.paidToSponsor = receipt.events.LiquidationWithdrawn.returnValues.paidToSponsor;
        }

        this.logger.info({
          at: "Liquidator",
          message: "Liquidation withdrawn🤑",
          liquidation: liquidation,
          liquidationResult: logResult,
          transactionConfig
=======
          config: {
            gasPrice: this.gasEstimator.getCurrentFastPrice(),
            from: this.account,
            nonce: await this.web3.eth.getTransactionCount(this.account),
          },
>>>>>>> 5578dd61
        });
      } catch (error) {
        this.logger.error({
          at: "Liquidator",
          message: "Failed to withdraw liquidation rewards🚨",
          error,
        });
        continue;
      }
<<<<<<< HEAD
=======

      let logResult = {
        tx: receipt.transactionHash,
        caller: receipt.events.LiquidationWithdrawn.returnValues.caller,
        // Settlement price is possible undefined if liquidation expired without a dispute
        settlementPrice: receipt.events.LiquidationWithdrawn.returnValues.settlementPrice,
        liquidationStatus:
          PostWithdrawLiquidationRewardsStatusTranslations[
            receipt.events.LiquidationWithdrawn.returnValues.liquidationStatus
          ],
      };

      // In contract version 1.2.2 and below this event returns one value, `withdrawalAmount`: the amount withdrawn by the function caller.
      // In later versions it returns an object containing all payouts.
      if (this.isLegacyEmpVersion) {
        logResult.withdrawalAmount = receipt.events.LiquidationWithdrawn.returnValues.withdrawalAmount;
      } else {
        logResult.paidToLiquidator = receipt.events.LiquidationWithdrawn.returnValues.paidToLiquidator;
        logResult.paidToDisputer = receipt.events.LiquidationWithdrawn.returnValues.paidToDisputer;
        logResult.paidToSponsor = receipt.events.LiquidationWithdrawn.returnValues.paidToSponsor;
      }

      this.logger.info({
        at: "Liquidator",
        message: "Liquidation withdrawn🤑",
        liquidation: liquidation,
        liquidationResult: logResult,
      });
>>>>>>> 5578dd61
    }
  }
}

module.exports = {
  Liquidator,
};<|MERGE_RESOLUTION|>--- conflicted
+++ resolved
@@ -431,23 +431,22 @@
         const { receipt, transactionConfig } = await runTransaction({
           web3: this.web3,
           transaction: withdraw,
-<<<<<<< HEAD
-          transactionConfig: { gasPrice: this.gasEstimator.getCurrentFastPrice(), from: this.account }
-        });
-
-        let logResult = {
+          transactionConfig: { gasPrice: this.gasEstimator.getCurrentFastPrice(), from: this.account },
+        });
+
+        const logResult = {
           tx: receipt.transactionHash,
           caller: receipt.events.LiquidationWithdrawn.returnValues.caller,
-          // Settlement price is possible undefined if liquidation expired without a dispute
+          // Settlement price is possible undefined if liquidation expired without a dispute.
           settlementPrice: receipt.events.LiquidationWithdrawn.returnValues.settlementPrice,
           liquidationStatus:
             PostWithdrawLiquidationRewardsStatusTranslations[
               receipt.events.LiquidationWithdrawn.returnValues.liquidationStatus
-            ]
+            ],
         };
 
-        // In contract version 1.2.2 and below this event returns one value, `withdrawalAmount`: the amount withdrawn by the function caller.
-        // In later versions it returns an object containing all payouts.
+        // In contract version 1.2.2 and below this event returns one value, `withdrawalAmount`: the amount withdrawn by
+        // the function caller. In later versions it returns an object containing all payouts.
         if (this.isLegacyEmpVersion) {
           logResult.withdrawalAmount = receipt.events.LiquidationWithdrawn.returnValues.withdrawalAmount;
         } else {
@@ -461,14 +460,7 @@
           message: "Liquidation withdrawn🤑",
           liquidation: liquidation,
           liquidationResult: logResult,
-          transactionConfig
-=======
-          config: {
-            gasPrice: this.gasEstimator.getCurrentFastPrice(),
-            from: this.account,
-            nonce: await this.web3.eth.getTransactionCount(this.account),
-          },
->>>>>>> 5578dd61
+          transactionConfig,
         });
       } catch (error) {
         this.logger.error({
@@ -478,37 +470,6 @@
         });
         continue;
       }
-<<<<<<< HEAD
-=======
-
-      let logResult = {
-        tx: receipt.transactionHash,
-        caller: receipt.events.LiquidationWithdrawn.returnValues.caller,
-        // Settlement price is possible undefined if liquidation expired without a dispute
-        settlementPrice: receipt.events.LiquidationWithdrawn.returnValues.settlementPrice,
-        liquidationStatus:
-          PostWithdrawLiquidationRewardsStatusTranslations[
-            receipt.events.LiquidationWithdrawn.returnValues.liquidationStatus
-          ],
-      };
-
-      // In contract version 1.2.2 and below this event returns one value, `withdrawalAmount`: the amount withdrawn by the function caller.
-      // In later versions it returns an object containing all payouts.
-      if (this.isLegacyEmpVersion) {
-        logResult.withdrawalAmount = receipt.events.LiquidationWithdrawn.returnValues.withdrawalAmount;
-      } else {
-        logResult.paidToLiquidator = receipt.events.LiquidationWithdrawn.returnValues.paidToLiquidator;
-        logResult.paidToDisputer = receipt.events.LiquidationWithdrawn.returnValues.paidToDisputer;
-        logResult.paidToSponsor = receipt.events.LiquidationWithdrawn.returnValues.paidToSponsor;
-      }
-
-      this.logger.info({
-        at: "Liquidator",
-        message: "Liquidation withdrawn🤑",
-        liquidation: liquidation,
-        liquidationResult: logResult,
-      });
->>>>>>> 5578dd61
     }
   }
 }
