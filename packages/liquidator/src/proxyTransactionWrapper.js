--- conflicted
+++ resolved
@@ -191,15 +191,7 @@
       const { receipt, returnValue, transactionConfig } = await runTransaction({
         web3: this.web3,
         transaction: liquidation,
-<<<<<<< HEAD
-        transactionConfig: { gasPrice: this.gasEstimator.getCurrentFastPrice(), from: this.account }
-=======
-        config: {
-          gasPrice: this.gasEstimator.getCurrentFastPrice(),
-          from: this.account,
-          nonce: await this.web3.eth.getTransactionCount(this.account),
-        },
->>>>>>> 5578dd61
+        transactionConfig: { gasPrice: this.gasEstimator.getCurrentFastPrice(), from: this.account },
       });
 
       return {
@@ -211,30 +203,12 @@
         tokensOutstanding: receipt.events.LiquidationCreated.returnValues.tokensOutstanding,
         lockedCollateral: receipt.events.LiquidationCreated.returnValues.lockedCollateral,
         liquidatedCollateral: receipt.events.LiquidationCreated.returnValues.liquidatedCollateral,
+        returnValue: returnValue.toString(),
         transactionConfig,
-        returnValue: returnValue.toString()
       };
     } catch (error) {
-      return new Error("Failed to liquidate position🚨");
+      return error;
     }
-<<<<<<< HEAD
-=======
-
-    return {
-      type: "Standard EOA liquidation",
-      tx: receipt && receipt.transactionHash,
-      sponsor: receipt.events.LiquidationCreated.returnValues.sponsor,
-      liquidator: receipt.events.LiquidationCreated.returnValues.liquidator,
-      liquidationId: receipt.events.LiquidationCreated.returnValues.liquidationId,
-      tokensOutstanding: receipt.events.LiquidationCreated.returnValues.tokensOutstanding,
-      lockedCollateral: receipt.events.LiquidationCreated.returnValues.lockedCollateral,
-      liquidatedCollateral: receipt.events.LiquidationCreated.returnValues.liquidatedCollateral,
-      txnConfig: {
-        gasPrice: this.gasEstimator.getCurrentFastPrice(),
-        from: this.account,
-      },
-    };
->>>>>>> 5578dd61
   }
 
   async _executeLiquidationWithDsProxy(liquidationArgs) {
