--- conflicted
+++ resolved
@@ -17,11 +17,8 @@
   waitForLogger,
   delay,
   setAllowance,
-<<<<<<< HEAD
-  DSProxyManager
-=======
+  DSProxyManager,
   multicallAddressMap
->>>>>>> 602ced44
 } = require("@uma/financial-templates-lib");
 
 // Contract ABIs and network Addresses.
@@ -78,12 +75,7 @@
     });
 
     // Load unlocked web3 accounts and get the networkId.
-<<<<<<< HEAD
-    const [networkId, detectedContract, accounts] = await Promise.all([
-      web3.eth.net.getId(),
-=======
     const [detectedContract, accounts, networkId] = await Promise.all([
->>>>>>> 602ced44
       findContractVersion(financialContractAddress, web3),
       web3.eth.getAccounts(),
       web3.eth.net.getId()
