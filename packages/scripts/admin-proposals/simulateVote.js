--- conflicted
+++ resolved
@@ -150,13 +150,8 @@
   await web3.eth.sendTransaction({
     from: accounts[0],
     to: REQUIRED_SIGNER_ADDRESSES["foundation"],
-<<<<<<< HEAD
-    value: web3.utils.toWei("1"),
+    value: web3.utils.toWei("10"),
     ...gasEstimator.getCurrentFastPrice(),
-=======
-    value: web3.utils.toWei("10"),
-    gasPrice: gasEstimator.getCurrentFastPrice(),
->>>>>>> 25767ae1
   });
   for (let i = 0; i < requestsToVoteOn.length; i++) {
     const request = requestsToVoteOn[i];
@@ -217,24 +212,16 @@
       console.group("\nProposal ID:", proposalId.toString());
       const proposal = await governor.methods.getProposal(proposalId.toString()).call();
       for (let j = 0; j < proposal.transactions.length; j++) {
-<<<<<<< HEAD
-        console.log(`- Submitting transaction #${j + 1} from proposal #${i}`);
-        let txn = await governor.methods
-          .executeProposal(proposalId.toString(), j.toString())
-          .send({ from: REQUIRED_SIGNER_ADDRESSES["foundation"], ...gasEstimator.getCurrentFastPrice() });
-        console.log(`    - Success, receipt: ${txn.transactionHash}`);
-=======
         console.log(`- Submitting transaction #${j + 1} from proposal #${proposalId}`);
         try {
           let txn = await governor.methods
             .executeProposal(proposalId.toString(), j.toString())
-            .send({ from: accounts[0], gasPrice: gasEstimator.getCurrentFastPrice() });
+            .send({ from: accounts[0], ...gasEstimator.getCurrentFastPrice() });
           console.log(`    - Success, receipt: ${txn.transactionHash}`);
         } catch (err) {
           console.error("    - Failure: Txn was likely executed previously, skipping to next one");
           continue;
         }
->>>>>>> 25767ae1
       }
     }
     console.groupEnd();
