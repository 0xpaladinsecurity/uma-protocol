--- conflicted
+++ resolved
@@ -72,7 +72,6 @@
       { type: "cryptowatch", exchange: "huobi", pair: "BCHBTC" }
     ]
   },
-<<<<<<< HEAD
   STABLESPREAD: {
     type: "stablespread",
     lookback: 7200,
@@ -122,7 +121,7 @@
         ]
       }
     ]
-=======
+  },
   "GASETH-TWAP-1Mx1M": {
     type: "uniswap",
     uniswapAddress: "0x25fb29D865C1356F9e95D621F21366d3a5DB6BB0",
@@ -140,7 +139,6 @@
     uniswapAddress: "0x683ea972ffa19b7bad6d6be0440e0a8465dba71c",
     twapLength: 7200,
     lookback: 7200
->>>>>>> 30d56002
   }
 };
 
