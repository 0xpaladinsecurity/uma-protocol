--- conflicted
+++ resolved
@@ -92,7 +92,6 @@
     return await bridgePool.methods.getRelayAncillaryData(depositData, relayData).call();
   };
 
-<<<<<<< HEAD
   const generateRelayData = async (
     bridgePool,
     quoteTimestamp,
@@ -129,25 +128,6 @@
       ...relayDataOverride,
     };
 
-=======
-  const generateRelayData = async (depositData, relayData, bridgePool) => {
-    // Save other reused values.
-    depositDataAbiEncoded = web3.eth.abi.encodeParameters(
-      ["uint8", "uint64", "address", "address", "address", "uint256", "uint64", "uint64", "uint64"],
-      [
-        depositData.chainId,
-        depositData.depositId,
-        depositData.l1Recipient,
-        depositData.l2Sender,
-        l1Token.options.address,
-        depositData.amount,
-        depositData.slowRelayFeePct,
-        depositData.instantRelayFeePct,
-        depositData.quoteTimestamp,
-      ]
-    );
-    depositHash = soliditySha3(depositDataAbiEncoded);
->>>>>>> db8b9727
     relayAncillaryData = await generateRelayAncillaryData(depositData, relayData, bridgePool);
     return { depositData, relayAncillaryData, relayData };
   };
@@ -290,35 +270,6 @@
     // Create some data for initial relay.
 
     // Store expected relay data that we'll use to verify contract state:
-<<<<<<< HEAD
-=======
-    const expectedDepositTimestamp = Number(await optimisticOracle.methods.getCurrentTime().call());
-    depositData = {
-      chainId: 10,
-      depositId: 0,
-      l1Recipient: l1Recipient,
-      l2Sender: depositor,
-      amount: relayAmount,
-      slowRelayFeePct: defaultSlowRelayFeePct,
-      instantRelayFeePct: defaultInstantRelayFeePct,
-      quoteTimestamp: expectedDepositTimestamp + quoteTimestampOffset,
-    };
-    relayData = {
-      relayId: 0,
-      relayState: InsuredBridgeRelayStateEnum.UNINITIALIZED,
-      priceRequestTime: expectedDepositTimestamp,
-      // This should match the realized fee % that the L1 client computes, otherwise the pricefeed will determine the
-      // relay to be invalid.
-      realizedLpFeePct: (await l1Client.calculateRealizedLpFeePctForDeposit(depositData)).toString(),
-      slowRelayer: relayer,
-      instantRelayer: ZERO_ADDRESS,
-    };
-    ({ depositHash, relayAncillaryData, relayAncillaryDataHash } = await generateRelayData(
-      depositData,
-      relayData,
-      bridgePool
-    ));
->>>>>>> db8b9727
   });
   it("Pricefeed initial setup", async function () {
     // Updating the pricefeed should also fetch state from updated clients.
