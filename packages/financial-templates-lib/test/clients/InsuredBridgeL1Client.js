--- conflicted
+++ resolved
@@ -57,13 +57,8 @@
 const lpFeeRatePerSecond = toWei("0.0000015");
 const finalFee = toWei("1");
 const defaultGasLimit = 1_000_000;
-<<<<<<< HEAD
-
-=======
->>>>>>> 5ae89e53
 const defaultGasPrice = toWei("1", "gwei");
 const rateModel = { UBar: toBNWei("0.65"), R0: toBNWei("0.00"), R1: toBNWei("0.08"), R2: toBNWei("1.00") };
-
 
 describe("InsuredBridgeL1Client", function () {
   let accounts,
