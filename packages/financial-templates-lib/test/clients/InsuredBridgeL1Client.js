--- conflicted
+++ resolved
@@ -1,11 +1,6 @@
 const hre = require("hardhat");
-<<<<<<< HEAD
-const { web3 } = require("hardhat");
+const { web3 } = hre;
 const { interfaceName, TokenRolesEnum, InsuredBridgeRelayStateEnum } = require("@uma/common");
-=======
-const { web3 } = hre;
-const { interfaceName, TokenRolesEnum, InsuredBridgeRelayStateEnum, ZERO_ADDRESS } = require("@uma/common");
->>>>>>> 66d13914
 const { getContract } = hre;
 const { utf8ToHex, toWei, toBN, soliditySha3 } = web3.utils;
 const toBNWei = (number) => toBN(toWei(number.toString()).toString());
