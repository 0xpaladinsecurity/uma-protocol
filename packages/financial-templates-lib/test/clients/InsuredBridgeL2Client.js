--- conflicted
+++ resolved
@@ -40,14 +40,8 @@
       [
         depositData.chainId,
         depositData.depositId,
-<<<<<<< HEAD
-        depositData.recipient,
-        depositData.sender,
-=======
-        depositData.depositTimestamp,
         depositData.l1Recipient,
         depositData.l2Sender,
->>>>>>> 8edb5492
         depositData.l1Token,
         depositData.amount,
         depositData.slowRelayFeePct,
@@ -118,14 +112,8 @@
         chainId: 69,
         depositId: 0,
         depositHash: "",
-<<<<<<< HEAD
-        sender: user1,
-        recipient: user1,
-=======
-        depositTimestamp,
         l1Recipient: user1,
         l2Sender: user1,
->>>>>>> 8edb5492
         l1Token: l1TokenAddress,
         amount: depositAmount,
         slowRelayFeePct,
@@ -156,14 +144,8 @@
       chainId: 69,
       depositId: 1, // ID should increment, as expected.
       depositHash: "",
-<<<<<<< HEAD
-      sender: user1,
-      recipient: user2,
-=======
-      depositTimestamp: depositTimestamp2,
       l1Recipient: user2,
       l2Sender: user1,
->>>>>>> 8edb5492
       l1Token: l1TokenAddress,
       amount: depositAmount,
       slowRelayFeePct,
