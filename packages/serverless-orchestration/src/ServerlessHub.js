/**
 * @notice This script reads in a global configuration file stored and executes  parallel serverless instances for each
 * configured bot. This enables one global config file to define all bot instances. This drastically simplifying the
 * devops and management overhead for spinning up new instances as this can be done by simply updating a single config
 * file. This script is designed to be run within a number of different environments:
 * 1)  GCP Cloud Run (or cloud function) environment with a permissioned service account. This enables infinite scalability
 * to run thousands of parallel bot processes.
 * 2) Local machine to enable simple orchestration between a number of bot processes all running on one main process.
 * Configurations for the bots are pulled from from either a) localStorage, b) github or c) GCP storage bucket.
 * The main configurations for the serverless hub are:
 * 1) PORT: local port to run the hub on. if not specified will default to 8080
 * 2) SPOKE_URL: http url to a serverless spoke instance. This could be local host (if running locally) or a GCP
 * cloud run/cloud function URL which will spin up new instances for each parallel bot execution.
 * 3) CUSTOM_NODE_URL: an ethereum node used to fetch the latest block number when the script runs.
 4 ) HUB_CONFIG: JSON object configuring configRetrieval to define where to pull configs from, saveQueriedBlock to 
 * define where to save last queried block numbers and spokeRunner to define the execution environment for the spoke process. 
 * This script assumes the caller is providing a HTTP POST with a body formatted as:
 * {"bucket":"<config-bucket>","configFile":"<config-file-name>"}
 */
const retry = require("async-retry");
const express = require("express");
const hub = express();
hub.use(express.json()); // Enables json to be parsed by the express process.
require("dotenv").config();
const fetch = require("node-fetch");
const { URL } = require("url");
const lodash = require("lodash");

// GCP helpers.
const { GoogleAuth } = require("google-auth-library"); // Used to get authentication headers to execute cloud run & cloud functions.
const auth = new GoogleAuth();
const { Storage } = require("@google-cloud/storage"); // Used to get global config objects to parameterize bots.
const storage = new Storage();
const { Datastore } = require("@google-cloud/datastore"); // Used to read/write the last block number the monitor used.
const datastore = new Datastore();

// Web3 instance to get current block numbers of polling loops.
const Web3 = require("web3");

const { Logger, delay } = require("@uma/financial-templates-lib");
let logger;
let spokeUrl;
let customNodeUrl;
let hubConfig = {};

const defaultHubConfig = {
  configRetrieval: "localStorage",
  saveQueriedBlock: "localStorage",
  spokeRunner: "localStorage",
  rejectSpokeDelay: 120, // 2 min.
};

hub.post("/", async (req, res) => {
  try {
    logger.debug({
      at: "ServerlessHub",
      message: "Running Serverless hub query",
      reqBody: req.body,
      hubConfig,
    });

    // Validate the post request has both the `bucket` and `configFile` params.
    if (!req.body.bucket || !req.body.configFile) {
      throw new Error("Body missing json bucket or file parameters!");
    }
    // Get the config file from the GCP bucket if running in production mode. Else, pull the config from env.
    const configObject = await _fetchConfig(req.body.bucket, req.body.configFile);
    if (!configObject)
      throw new Error(
        `Serverless hub missing a config object! GCPBucket:${req.body.bucket} configFile:${req.body.configFile}`
      );
    logger.debug({
      at: "ServerlessHub",
      message: "Executing Serverless query from config file",
      spokeUrl,
      botsExecuted: Object.keys(configObject),
    });

    // As a first pass, loop over all config objects in the config file and fetch the last queried block number and
    // head block for each unique chain ID. The reason why we precompute these block numbers for each chain ID is so
    // that each bot connected to the same chain will use the same block number parameters, which is a convenient
    // assumption if there are many bots running on the same chain.
    let blockNumbersForChain = {
      // (chainId: int): {
      //     lastQueriedBlockNumber: <int>
      //     latestBlockNumber: <int>
      // }
    };
    let nodeUrlToChainIdCache = {
      // (url: string): <int>
    };
    for (const botName in configObject) {
      // Check if bot is running on a non-default chain, and then fetch last block number seen on this or the default
      // chain.
      const spokeCustomNodeUrl = configObject[botName]?.environmentVariables?.CUSTOM_NODE_URL;
      const chainId = await _getChainId(spokeCustomNodeUrl);
      nodeUrlToChainIdCache[spokeCustomNodeUrl] = chainId;

      // If we've seen this chain ID already we can skip it:
      if (blockNumbersForChain[chainId]) continue;

      // Fetch last seen block for this chain:
      let lastQueriedBlockNumber = await _getLastQueriedBlockNumber(req.body.configFile, chainId);

      // Next, get the head block for the chosen chain, which we'll use to override the last queried block number
      // stored in GCP at the end of this hub execution.
      let latestBlockNumber = await _getLatestBlockNumber(spokeCustomNodeUrl);

      // If the last queried block number stored on GCP Data Store is undefined, then its possible that this is
      // the first time that the hub is being run for this chain. Therefore, try setting it to the head block number
      // for the chosen node.
      if (!lastQueriedBlockNumber && latestBlockNumber) {
        lastQueriedBlockNumber = latestBlockNumber;
      }
      // If the last queried number is still undefined at this point, then exit with an error.
      else if (!lastQueriedBlockNumber)
        throw new Error(
          `No block number for chain ID stored on GCP and cannot read head block from node! chainID:${chainId} spokeCustomNodeUrl:${spokeCustomNodeUrl}`
        );

      // Store block number data for this chain ID which we'll use to update the GCP cache later.
      blockNumbersForChain[chainId] = {
        lastQueriedBlockNumber,
        latestBlockNumber,
      };
      logger.debug({
        at: "ServerlessHub",
        message: "Updated block numbers for network",
        chainId,
        lastQueriedBlockNumber,
        latestBlockNumber,
      });
    }

    // Now, that we've precomputed all of the last seen blocks for each chain, we can update their values in the
    // GCP Data Store. These will all be the fetched as the "lastQueriedBlockNumber" in the next iteration when the
    // hub is called again.
    await _saveQueriedBlockNumber(req.body.configFile, blockNumbersForChain);

    // Finally, loop over all config objects in the config file and for each append a call promise to the promiseArray. Note
    // that each promise is a race between the serverlessSpoke command and a `_rejectAfterDelay`. This places an upper
    // bound on how long each spoke can take to respond, acting as a timeout for each spoke call.
    let promiseArray = [];
    let botConfigs = {};
    for (const botName in configObject) {
      const spokeCustomNodeUrl = configObject[botName]?.environmentVariables?.CUSTOM_NODE_URL;
      const chainId = nodeUrlToChainIdCache[spokeCustomNodeUrl];
      const lastQueriedBlockNumber = blockNumbersForChain[chainId].lastQueriedBlockNumber;
      const latestBlockNumber = blockNumbersForChain[chainId].latestBlockNumber;

      // Execute the spoke's command:
      const botConfig = _appendEnvVars(configObject[botName], botName, lastQueriedBlockNumber, latestBlockNumber);
      botConfigs[botName] = botConfig;
      promiseArray.push(
        Promise.race([
          _executeServerlessSpoke(spokeUrl, botConfig),
          _rejectAfterDelay(hubConfig.rejectSpokeDelay, botName),
        ])
      );

      logger.debug({
        at: "ServerlessHub",
        message: "Running bot on spoke",
        chainId,
        lastQueriedBlockNumber,
        latestBlockNumber,
        botConfig,
      });
    }
<<<<<<< HEAD
=======
    logger.debug({
      at: "ServerlessHub",
      message: "Executing Serverless query from config file",
      lastQueriedBlockNumber,
      latestBlockNumber,
      spokeUrl,
      botsExecuted: Object.keys(configObject),
      configObject: hubConfig.printHubConfig ? configObject : "REDACTED",
    });
>>>>>>> eafaa254

    // Loop through promise array and submit all in parallel. `allSettled` does not fail early if a promise is rejected.
    // This `results` object will contain all information sent back from the spokes. This contains the process exit code,
    // and importantly the full execution output which can be used in debugging.
    const results = await Promise.allSettled(promiseArray);

    // Validate that the promises returned correctly. If any spokes rejected it is possible that it was due to a networking
    // or internal GCP error. Re-try these executions. If a response is code 500 or contains an error then log it as an error.
    let errorOutputs = {};
    let validOutputs = {};
    let retriedOutputs = [];
    results.forEach((result, index) => {
      if (result.status == "rejected") {
        // If it is rejected, then store the name so we can try re-run the spoke call.
        retriedOutputs.push(Object.keys(configObject)[index]); // Add to retriedOutputs to re-run the call.
        return; // go to next result in the forEach loop.
      }
      // Process the spoke response. This extracts useful log information and discern if the spoke had generated an error.
      _processSpokeResponse(Object.keys(configObject)[index], result, validOutputs, errorOutputs);
    });
    // Re-try the rejected outputs in a separate promise.all array.
    if (retriedOutputs.length > 0) {
      logger.debug({
        at: "ServerlessHub",
        message: "One or more spoke calls were rejected - Retrying",
        retriedOutputs,
      });
      let rejectedRetryPromiseArray = [];
      retriedOutputs.forEach((botName) => {
        rejectedRetryPromiseArray.push(
          Promise.race([
            _executeServerlessSpoke(spokeUrl, botConfigs[botName]),
            _rejectAfterDelay(hubConfig.rejectSpokeDelay, botName),
          ])
        );
      });
      const rejectedRetryResults = await Promise.allSettled(rejectedRetryPromiseArray);
      rejectedRetryResults.forEach((result, index) => {
        _processSpokeResponse(retriedOutputs[index], result, validOutputs, errorOutputs);
      });
    }
    // If there are any error outputs(from the original loop or from re-tried calls) then throw.
    if (Object.keys(errorOutputs).length > 0) {
      throw { errorOutputs, validOutputs, retriedOutputs };
    }

    // If no errors and got to this point correctly then return a 200 success status.
    logger.debug({
      at: "ServerlessHub",
      message: "All calls returned correctly",
      output: { errorOutputs, validOutputs, retriedOutputs },
    });
    await delay(2); // Wait a few seconds to be sure the the winston logs are processed upstream.
    res
      .status(200)
      .send({ message: "All calls returned correctly", output: { errorOutputs, validOutputs, retriedOutputs } });
  } catch (errorOutput) {
    // If the errorOutput is an instance of Error then we know that error was produced within the hub. Else, it is from
    // one of the upstream spoke calls. Depending on the kind of error, process the logs differently.
    if (errorOutput instanceof Error) {
      logger.error({
        at: "ServerlessHub",
        message: "A fatal error occurred in the hub",
        output: errorOutput.message,
        notificationPath: "infrastructure-error",
      });
    } else {
      // Else, the error was produced within one of the spokes. If this is the case then we need to process the errors a bit.
      logger.debug({
        at: "ServerlessHub",
        message: "Some spoke calls returned errors (details)🚨",
        output: errorOutput,
      });
      logger.error({
        at: "ServerlessHub",
        message: "Some spoke calls returned errors 🚨",
        retriedSpokes: errorOutput.retriedOutputs,
        errorOutputs: Object.keys(errorOutput.errorOutputs).map((spokeName) => {
          try {
            return {
              spokeName: spokeName,
              errorReported: errorOutput.errorOutputs[spokeName].execResponse
                ? errorOutput.errorOutputs[spokeName].execResponse.stderr
                : errorOutput.errorOutputs[spokeName],
            };
          } catch (err) {
            // `errorMessages` is in an unexpected JSON shape.
            return "Hub unable to parse error";
          }
        }), // eslint-disable-line indent
        validOutputs: Object.keys(errorOutput.validOutputs), // eslint-disable-line indent
        notificationPath: "infrastructure-error",
      });
    }
    await delay(2); // Wait a few seconds to be sure the the winston logs are processed upstream.
    res.status(500).send({
      message: errorOutput instanceof Error ? "A fatal error occurred in the hub" : "Some spoke calls returned errors",
      output: errorOutput instanceof Error ? errorOutput.message : errorOutput,
    });
  }
});

// Execute a serverless POST command on a given `url` with a provided json `body`. This is used to initiate the spoke
// instance from the hub. If running in gcp mode then local service account must be permissioned to execute this command.
const _executeServerlessSpoke = async (url, body) => {
  if (hubConfig.spokeRunner == "gcp") {
    const targetAudience = new URL(url).origin;

    const client = await auth.getIdTokenClient(targetAudience);
    const res = await client.request({
      url: url,
      method: "post",
      data: body,
    });

    return res.data;
  } else if (hubConfig.spokeRunner == "localStorage") {
    return _postJson(url, body);
  }
};

// Fetch configs for serverless hub. Either read from a gcp bucket, local storage or a git repo. Github configs can pull
// from a private github repo using the provided Authorization token. GCP uses a readStream which is converted into a
// buffer such that the config file does not need to first be downloaded from the bucket. This will use the local service
// account. Local configs are read directly from the process's environment variables.
const _fetchConfig = async (bucket, file) => {
  let config;
  if (hubConfig.configRetrieval == "git") {
    const response = await fetch(
      `https://api.github.com/repos/${hubConfig.gitSettings.organization}/${hubConfig.gitSettings.repoName}/contents/${bucket}/${file}`,
      {
        method: "GET",
        headers: {
          Authorization: `token ${hubConfig.gitSettings.accessToken}`,
          "Content-type": "application/json",
          Accept: "application/vnd.github.v3.raw",
          "Accept-Charset": "utf-8",
        },
      }
    );
    config = await response.json(); // extract JSON from the http response
    // If there is a message in the config response then something went wrong in fetching from github api.
    if (config.message) throw new Error(`Could not fetch config! :${JSON.stringify(config)}`);
  }
  if (hubConfig.configRetrieval == "gcp") {
    const requestPromise = new Promise((resolve, reject) => {
      let buf = "";
      storage
        .bucket(bucket)
        .file(file)
        .createReadStream()
        .on("data", (d) => (buf += d))
        .on("end", () => resolve(buf))
        .on("error", (e) => reject(e));
    });
    config = JSON.parse(await requestPromise);
  } else if (hubConfig.configRetrieval == "localStorage") {
    const stringConfig = process.env[`${bucket}-${file}`];
    if (!stringConfig) {
      throw new Error(`No local storage stringConfig found for ${bucket}-${file}`);
    }
    config = JSON.parse(stringConfig);
  }

  // If the config contains a "commonConfig" field, append it it to all configs downstream and then remove common config
  // from the final config object. The config for a given bot will take precedence for each key. Use deep merge.
  if (Object.keys(config).includes("commonConfig")) {
    for (let configKey in config) {
      if (configKey != "commonConfig") config[configKey] = lodash.merge({}, config.commonConfig, config[configKey]);
    }
    delete config.commonConfig;
  }
  return config;
};

// Save a the last blocknumber seen by the hub to GCP datastore. `BlockNumberLog` is the entity kind and
// `configIdentifier` is the entity ID. Each entity has a column "<chainID>" which stores the latest block
// seen for a network.
async function _saveQueriedBlockNumber(configIdentifier, blockNumbersForChain) {
  // Sometimes the GCP datastore can be flaky and return errors when fetching data. Use re-try logic to re-run on error.
  await retry(
    async () => {
      if (hubConfig.saveQueriedBlock == "gcp") {
        const key = datastore.key(["BlockNumberLog", configIdentifier]);
        const latestBlockNumbersForChain = {};
        Object.keys(blockNumbersForChain).forEach((chainId) => {
          latestBlockNumbersForChain[chainId] = blockNumbersForChain[chainId].latestBlockNumber;
        });
        const dataBlob = {
          key: key,
          data: latestBlockNumbersForChain,
        };
        await datastore.save(dataBlob); // Overwrites the entire entity
      } else if (hubConfig.saveQueriedBlock == "localStorage") {
        Object.keys(blockNumbersForChain).forEach((chainId) => {
          process.env[`lastQueriedBlockNumber-${chainId}-${configIdentifier}`] =
            blockNumbersForChain[chainId].latestBlockNumber;
        });
      }
    },
    {
      retries: 2,
      minTimeout: 2000, // delay between retries in ms
      onRetry: (error) => {
        logger.debug({
          at: "serverlessHub",
          message: "An error was thrown when saving the previously queried block number - retrying",
          error: typeof error === "string" ? new Error(error) : error,
        });
      },
    }
  );
}

// Query entity kind `BlockNumberLog` with unique entity ID of `configIdentifier`. Used to get the last block number
// for a network ID recorded by the bot to inform where searches should start from. Each entity has a column for each
// chain ID storing the last seen block number for the corresponding network.
async function _getLastQueriedBlockNumber(configIdentifier, chainId) {
  // sometimes the GCP datastore can be flaky and return errors when saving data. Use re-try logic to re-run on error.
  return await retry(
    async () => {
      if (hubConfig.saveQueriedBlock == "gcp") {
        const key = datastore.key(["BlockNumberLog", configIdentifier]);
        const [dataField] = await datastore.get(key);
        return dataField[chainId];
      } else if (hubConfig.saveQueriedBlock == "localStorage") {
        return process.env[`lastQueriedBlockNumber-${chainId}-${configIdentifier}`];
      }
    },
    {
      retries: 2,
      minTimeout: 2000, // delay between retries in ms
      onRetry: (error) => {
        logger.debug({
          at: "serverlessHub",
          message: "An error was thrown when fetching the most recent block number - retrying",
          error: typeof error === "string" ? new Error(error) : error,
        });
      },
    }
  );
}

// Get the latest block number from either `overrideNodeUrl` or `CUSTOM_NODE_URL`. Used to update the `
// lastSeenBlockNumber` after each run.
async function _getLatestBlockNumber(overrideNodeUrl) {
  const web3 = new Web3(overrideNodeUrl || customNodeUrl);
  return await web3.eth.getBlockNumber();
}

async function _getChainId(overrideNodeUrl) {
  const web3 = new Web3(overrideNodeUrl || customNodeUrl);
  return await web3.eth.getChainId();
}

// Add additional environment variables for a given config file. Used to attach starting and ending block numbers.
function _appendEnvVars(config, botName, lastQueriedBlockNumber, latestBlockNumber) {
  // The starting block number should be one block after the last queried block number to not double report that block.
  config.environmentVariables["STARTING_BLOCK_NUMBER"] = Number(lastQueriedBlockNumber) + 1;
  config.environmentVariables["ENDING_BLOCK_NUMBER"] = latestBlockNumber;
  config.environmentVariables["BOT_IDENTIFIER"] = botName;
  return config;
}

// Execute a post query on a arbitrary `url` with a given json `body. Used to test the hub script locally.
async function _postJson(url, body) {
  const response = await fetch(url, {
    method: "POST",
    body: JSON.stringify(body),
    headers: {
      "Content-type": "application/json",
      Accept: "application/json",
      "Accept-Charset": "utf-8",
    },
  });
  return await response.json(); // extract JSON from the http response
}

// Takes in a spokeResponse object for a given botKey and identifies if the response includes an error. If it does,
// append the error information to the errorOutputs. If there is no error, append to validOutputs.
function _processSpokeResponse(botKey, spokeResponse, validOutputs, errorOutputs) {
  if (spokeResponse.status == "rejected" && spokeResponse.reason.status == "timeout") {
    errorOutputs[botKey] = {
      status: "timeout",
      message: spokeResponse.reason.message,
      botIdentifier: botKey,
    };
  } else if (
    spokeResponse.status == "rejected" ||
    (spokeResponse.value && spokeResponse.value.execResponse && spokeResponse.value.execResponse.error) ||
    (spokeResponse.reason && spokeResponse.reason.code == "500")
  ) {
    errorOutputs[botKey] = {
      status: spokeResponse.status,
      execResponse:
        (spokeResponse.value && spokeResponse.value.execResponse) ||
        (spokeResponse.reason &&
          spokeResponse.reason.response &&
          spokeResponse.reason.response.data &&
          spokeResponse.reason.response.data.execResponse),
      botIdentifier: botKey,
    };
  } else {
    validOutputs[botKey] = {
      status: spokeResponse.status,
      execResponse: spokeResponse.value && spokeResponse.value.execResponse,
      botIdentifier: botKey,
    };
  }
}

// Returns a promise that is rejected after seconds delay. Used to limit how long a spoke can run for.
const _rejectAfterDelay = (seconds, childProcessIdentifier) =>
  new Promise((_, reject) => {
    setTimeout(reject, seconds * 1000, {
      status: "timeout",
      message: `The spoke call took longer than ${seconds} seconds to reply`,
      childProcessIdentifier,
    });
  });

// Start the hub's async listening process. Enables injection of a logging instance & port for testing.
async function Poll(_Logger = Logger, port = 8080, _spokeURL, _CustomNodeUrl, _hubConfig) {
  // The Serverless hub should have a configured URL to define the remote instance & a local node URL to boot.
  if (!_spokeURL || !_CustomNodeUrl) {
    throw new Error(
      "Bad environment! Specify a `SPOKE_URL` & `CUSTOM_NODE_URL` to point to the a Serverless spoke instance and an Ethereum node"
    );
  }

  // Set configs to be used in the sererless execution.
  logger = _Logger;
  spokeUrl = _spokeURL;
  customNodeUrl = _CustomNodeUrl;
  if (_hubConfig) hubConfig = { ...defaultHubConfig, ..._hubConfig };
  else hubConfig = defaultHubConfig;

  return hub.listen(port, () => {
    logger.debug({
      at: "ServerlessHub",
      message: "Serverless hub initialized",
      spokeUrl,
      customNodeUrl,
      hubConfig,
      port,
      processEnvironment: process.env,
    });
  });
}
// If called directly by node, start the Poll process. If imported as a module then do nothing.
if (require.main === module) {
  // add the logger, port, protocol runnerURL and custom node URL as params.
  hubConfig;
  try {
    hubConfig = process.env.HUB_CONFIG ? JSON.parse(process.env.HUB_CONFIG) : null;
  } catch (error) {
    console.error("Malformed hub config!", hubConfig);
    process.exit(1);
  }

  Poll(Logger, process.env.PORT, process.env.SPOKE_URL, process.env.CUSTOM_NODE_URL, hubConfig).then(() => {});
}

hub.Poll = Poll;
module.exports = hub;<|MERGE_RESOLUTION|>--- conflicted
+++ resolved
@@ -74,6 +74,7 @@
       message: "Executing Serverless query from config file",
       spokeUrl,
       botsExecuted: Object.keys(configObject),
+      configObject: hubConfig.printHubConfig ? configObject : "REDACTED",
     });
 
     // As a first pass, loop over all config objects in the config file and fetch the last queried block number and
@@ -167,18 +168,6 @@
         botConfig,
       });
     }
-<<<<<<< HEAD
-=======
-    logger.debug({
-      at: "ServerlessHub",
-      message: "Executing Serverless query from config file",
-      lastQueriedBlockNumber,
-      latestBlockNumber,
-      spokeUrl,
-      botsExecuted: Object.keys(configObject),
-      configObject: hubConfig.printHubConfig ? configObject : "REDACTED",
-    });
->>>>>>> eafaa254
 
     // Loop through promise array and submit all in parallel. `allSettled` does not fail early if a promise is rejected.
     // This `results` object will contain all information sent back from the spokes. This contains the process exit code,
