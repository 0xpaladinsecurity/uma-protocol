// SPDX-License-Identifier: AGPL-3.0-only
pragma solidity ^0.8.0;

import "./interfaces/BridgeAdminInterface.sol";
import "./interfaces/BridgePoolInterface.sol";

import "../oracle/interfaces/SkinnyOptimisticOracleInterface.sol";
import "../oracle/interfaces/StoreInterface.sol";
import "../oracle/interfaces/FinderInterface.sol";
import "../oracle/implementation/Constants.sol";

import "../common/implementation/AncillaryData.sol";
import "../common/implementation/Testable.sol";
import "../common/implementation/FixedPoint.sol";
import "../common/implementation/Lockable.sol";
import "../common/implementation/ExpandedERC20.sol";

import "@openzeppelin/contracts/token/ERC20/IERC20.sol";
import "@openzeppelin/contracts/token/ERC20/utils/SafeERC20.sol";
import "hardhat/console.sol";

interface WETH9Like {
    function withdraw(uint256 wad) external;
}

/**
 * @notice Contract deployed on L1 that provides methods for "Relayers" to fulfill deposit orders that originated on L2.
 * The Relayers can either post capital to fulfill the deposit (instant relay), or request that the funds are taken out
 * of a passive liquidity provider pool following a challenge period (slow relay). This contract ingests liquidity from
 * passive liquidity providers and returns them claims to withdraw their funds. Liquidity providers are incentivized
 * to post collateral by earning a fee per fulfilled deposit order.
 * @dev A "Deposit" is an order to send capital from L2 to L1, and a "Relay" is a fulfillment attempt of that order.
 */
contract BridgePool is Testable, BridgePoolInterface, ExpandedERC20, Lockable {
    using SafeERC20 for IERC20;
    using FixedPoint for FixedPoint.Unsigned;

    // Token that this contract receives as LP deposits.
    IERC20 public override l1Token;

    // Track the total number of relays and uniquely identifies relays.
    uint32 public numberOfRelays;

    // Reserves that are unutilized and withdrawable.
    uint256 public liquidReserves;

    // Reserves currently utilized due to L2-L1 transactions in flight.
    int256 public utilizedReserves;

    // Reserves that are not yet utilized but are pre-allocated for a pending relay.
    uint256 public pendingReserves;

    // True If this pool houses WETH. If the withdrawn token is WETH then unwrap and send ETH when finalizing
    // withdrawal.
    bool public isWethPool;

    // Exponential decay exchange rate to accumulate fees to LPs over time.
    uint64 public lpFeeRatePerSecond;

    // Last timestamp that LP fees were updated.
    uint32 public lastLpFeeUpdate;

    // Store local instances of contract params to save gas relaying. Can be synced with the BridgeAdmin at any time via
    // the syncWithBridgeAdminParams() public function.
    uint64 public proposerBondPct;
    uint32 public optimisticOracleLiveness;

    // Cumulative undistributed LP fees. As fees accumulate, they are subtracted from this number.
    uint256 public undistributedLpFees;

    // Total bond amount held for pending relays. Bonds are released following a successful relay or after a dispute.
    uint256 public bonds;

    // Administrative contract that deployed this contract and also houses all state variables needed to relay deposits.
    BridgeAdminInterface public bridgeAdmin;

    // Store local instances of the contract instances to save gas relaying. Can be sync with the Finder at any time via
    // the syncWithFinderAddresses() public function.
    StoreInterface public store;
    SkinnyOptimisticOracleInterface public optimisticOracle;

    // DVM price request identifier that is resolved based on the validity of a relay attempt.
    bytes32 public identifier;

    // A Relay represents an attempt to finalize a cross-chain transfer that originated on an L2 DepositBox contract.
    // The flow chart between states is as follows:
    // - Begin at Uninitialized.
    // - When relayDeposit() is called, a new relay is created with state Pending and mapped to the L2 deposit hash.
    // - If the relay is disputed, the RelayData gets deleted and the L2 deposit hash has no relay mapped to it anymore.
    // - The above statements enable state to transfer between the Uninitialized and Pending states.
    // - When settleRelay() is successfully called, the relay state gets set to Finalized and cannot change from there.
    // - It is impossible for a relay to be deleted when in Finalized state (and have its state set to Uninitialized)
    //   because the only way for settleRelay() to succeed is if the price has resolved on the OptimisticOracle.
    // - You cannot dispute an already resolved request on the OptimisticOracle. Moreover, the mapping from
    //   a relay's ancillary data hash to its deposit hash is deleted after a successful settleRelay() call.
    enum RelayState { Uninitialized, Pending, Finalized }

    // Data from L2 deposit transaction.
    struct DepositData {
        uint256 chainId;
        uint64 depositId;
        address payable l1Recipient;
        address l2Sender;
        uint256 amount;
        uint64 slowRelayFeePct;
        uint64 instantRelayFeePct;
        uint32 quoteTimestamp;
    }

    // Each L2 Deposit can have one Relay attempt at any one time. A Relay attempt is characterized by its RelayData.
    struct RelayData {
        RelayState relayState;
        address slowRelayer;
        uint32 relayId;
        uint64 realizedLpFeePct;
        uint32 priceRequestTime;
        uint256 proposerBond;
        uint256 finalFee;
    }

    // Associate deposits with pending relay data. When the mapped relay hash is empty, new relay attempts can be made
    // for this deposit. The relay data contains information necessary to pay out relayers on successful relay.
    // Relay hashes are deleted when they are disputed on the OptimisticOracle.
    mapping(bytes32 => bytes32) public relays;

    // Map hash of deposit and realized-relay fee to instant relayers. This mapping is checked at settlement time
    // to determine if there was a valid instant relayer.
    mapping(bytes32 => address) public instantRelays;

    event LiquidityAdded(address indexed token, uint256 amount, uint256 lpTokensMinted, address liquidityProvider);
    event LiquidityRemoved(address indexed token, uint256 amount, uint256 lpTokensBurnt, address liquidityProvider);
    event DepositRelayed(
        bytes32 indexed depositHash,
        DepositData depositData,
        address l1Token,
        RelayData relay,
        bytes32 relayAncillaryDataHash
    );
    event RelaySpedUp(bytes32 indexed depositHash, address indexed instantRelayer, RelayData relay);

    // Note: the difference between a dispute and a cancellation is that a cancellation happens in the case where
    // something changes in the OO between request and dispute that causes calls to it to fail. The most common
    // case would be an increase in final fee. However, things like whitelisting can also cause problems.
    event RelayDisputed(bytes32 indexed depositHash, bytes32 indexed relayHash, address indexed disputer);
    event RelayCanceled(bytes32 indexed depositHash, bytes32 indexed relayHash, address indexed disputer);
    event RelaySettled(bytes32 indexed depositHash, address indexed caller, RelayData relay);
    event BridgePoolAdminTransferred(address oldAdmin, address newAdmin);

    modifier onlyFromOptimisticOracle() {
        require(msg.sender == address(optimisticOracle), "Caller must be OptimisticOracle");
        _;
    }

    /**
     * @notice Construct the Bridge Pool.
     * @param _lpTokenName Name of the LP token to be deployed by this contract.
     * @param _lpTokenSymbol Symbol of the LP token to be deployed by this contract.
     * @param _bridgeAdmin Admin contract deployed alongside on L1. Stores global variables and has owner control.
     * @param _l1Token Address of the L1 token that this bridgePool holds. This is the token LPs deposit and is bridged.
     * @param _lpFeeRatePerSecond Interest rate payment that scales the amount of pending fees per second paid to LPs.
     * @param _timer Timer used to synchronize contract time in testing. Set to 0x000... in production.
     */
    constructor(
        string memory _lpTokenName,
        string memory _lpTokenSymbol,
        address _bridgeAdmin,
        address _l1Token,
        uint64 _lpFeeRatePerSecond,
        bool _isWethPool,
        address _timer
    ) Testable(_timer) ExpandedERC20(_lpTokenName, _lpTokenSymbol, 18) {
        require(bytes(_lpTokenName).length != 0 && bytes(_lpTokenSymbol).length != 0, "Bad LP token name or symbol");
        bridgeAdmin = BridgeAdminInterface(_bridgeAdmin);
        l1Token = IERC20(_l1Token);
        lastLpFeeUpdate = uint32(getCurrentTime());
        lpFeeRatePerSecond = _lpFeeRatePerSecond;
        isWethPool = _isWethPool;

        syncWithFinderAddresses(); // Fetch OptimisticOracle and Store addresses from the Finder.
        syncWithBridgeAdminParams(); // Fetch ProposerBondPct OptimisticOracleLiveness, Identifier from the BridgeAdmin.
    }

    /*************************************************
     *          LIQUIDITY PROVIDER FUNCTIONS         *
     *************************************************/

    /**
     * @notice Add liquidity to the bridge pool. Pulls l1Token from the callers wallet. The caller is sent back a
     * commensurate number of LP tokens (minted to their address) at the prevailing exchange rate.
     * @dev The caller must approve this contract to transfer `l1TokenAmount` amount of l1Token.
     * @dev Reentrancy guard not added to this function because this indirectly calls sync() which is guarded.
     * @param l1TokenAmount Number of l1Token to add as liquidity.
     */
    function addLiquidity(uint256 l1TokenAmount) public {
        l1Token.safeTransferFrom(msg.sender, address(this), l1TokenAmount);

        uint256 lpTokensToMint = (l1TokenAmount * 1e18) / exchangeRateCurrent();

        _mint(msg.sender, lpTokensToMint);

        liquidReserves += l1TokenAmount;

        emit LiquidityAdded(address(l1Token), l1TokenAmount, lpTokensToMint, msg.sender);
    }

    /**
     * @notice Removes liquidity to the bridge pool. Burns lpTokenAmount LP tokens from the callers wallet. The caller
     * is sent back a commensurate number of l1Tokens at the prevailing exchange rate.
     * @dev The caller does not need to approve the spending of LP tokens as this method directly uses the burn logic.
     * @dev Reentrancy guard not added to this function because this indirectly calls sync() which is guarded.
     * @param lpTokenAmount Number of lpTokens to redeem for underlying.
     */
    function removeLiquidity(uint256 lpTokenAmount) public {
        uint256 l1TokensToReturn = (lpTokenAmount * exchangeRateCurrent()) / 1e18;

        // Check that there is enough liquid reserves to withdraw the requested amount.
        require(liquidReserves >= (pendingReserves + l1TokensToReturn), "Utilization too high to remove");

        _burn(msg.sender, lpTokenAmount);

        liquidReserves -= l1TokensToReturn;

        l1Token.safeTransfer(msg.sender, l1TokensToReturn);

        emit LiquidityRemoved(address(l1Token), l1TokensToReturn, lpTokenAmount, msg.sender);
    }

    /**************************************
     *          RELAYER FUNCTIONS         *
     **************************************/

    /**
     * @notice Called by Relayer to execute a slow + fast relay from L2 to L1, fulfilling a corresponding deposit order.
     * @dev There can only be one pending relay for a deposit. This method is effectively the relayDeposit and
     * speedUpRelay methods concatenated. This could be refactored to just call each method, but there
     * are some gas savings in combining the transfers and hash computations.
     * @dev Caller must have approved this contract to spend the total bond + amount - fees for `l1Token`.
     * @param depositData the deposit data struct containing all the user's deposit information.
     * @param realizedLpFeePct LP fee calculated off-chain considering the L1 pool liquidity at deposit time, before
     *      quoteTimestamp. The OO acts to verify the correctness of this realized fee. Can not exceed 50%.
     */
    function relayAndSpeedUp(DepositData memory depositData, uint64 realizedLpFeePct) public nonReentrant() {
        // If no pending relay for this deposit, then associate the caller's relay attempt with it.
        uint32 priceRequestTime = uint32(getCurrentTime());

        // The realizedLPFeePct should never be greater than 0.5e18 and the slow and instant relay fees should never be
        // more than 0.25e18 each. Therefore, the sum of all fee types can never exceed 1e18 (or 100%).
        require(
            depositData.slowRelayFeePct < 0.25e18 &&
                depositData.instantRelayFeePct < 0.25e18 &&
                realizedLpFeePct < 0.5e18
        );

        // Check if there is a pending relay for this deposit.
        bytes32 depositHash = _getDepositHash(depositData);

        // Note: A disputed relay deletes the stored relay hash and enables this require statement to pass.
        require(relays[depositHash] == bytes32(0), "Pending relay exists");

        uint256 proposerBond = _getProposerBond(depositData.amount);
        uint256 finalFee = store.computeFinalFee(address(l1Token)).rawValue;

        // Save hash of new relay attempt parameters.
        // Note: The liveness for this relay can be changed in the BridgeAdmin, which means that each relay has a
        // potentially variable liveness time. This should not provide any exploit opportunities, especially because
        // the BridgeAdmin state (including the liveness value) is permissioned to the cross domained owner.
        RelayData memory relayData =
            RelayData({
                relayState: RelayState.Pending,
                slowRelayer: msg.sender,
                relayId: numberOfRelays++, // Note: Increment numberOfRelays at the same time as setting relayId to its current value.
                realizedLpFeePct: realizedLpFeePct,
                priceRequestTime: priceRequestTime,
                proposerBond: proposerBond,
                finalFee: finalFee
            });
        bytes32 relayHash = _getRelayHash(depositData, relayData);
        relays[depositHash] = _getRelayDataHash(relayData);

        bytes32 instantRelayHash = _getInstantRelayHash(depositHash, relayData);
        require(
            // Can only speed up a pending relay without an existing instant relay associated with it.
            instantRelays[instantRelayHash] == address(0),
            "Relay cannot be sped up"
        );

        // Sanity check that pool has enough balance to cover relay amount + proposer reward. Reward amount will be
        // paid on settlement after the OptimisticOracle price request has passed the challenge period.
        require(
            l1Token.balanceOf(address(this)) >= depositData.amount + proposerBond &&
                liquidReserves >= depositData.amount + proposerBond,
            "Insufficient pool balance"
        );

        // Compute total proposal bond and pull from caller so that the OptimisticOracle can pull it from here.
        uint256 totalBond = proposerBond + finalFee;

        // Pull relay amount minus fees from caller and send to the deposit l1Recipient. The total fees paid is the sum
        // of the LP fees, the relayer fees and the instant relay fee.
        uint256 feesTotal =
            _getAmountFromPct(
                relayData.realizedLpFeePct + depositData.slowRelayFeePct + depositData.instantRelayFeePct,
                depositData.amount
            );
        // If the L1 token is WETH then: a) pull WETH from instant relayer b) unwrap WETH c) send ETH to recipient.
        uint256 recipientAmount = depositData.amount - feesTotal;

        l1Token.safeTransferFrom(msg.sender, address(this), recipientAmount + totalBond);
        bonds += totalBond;

        pendingReserves += depositData.amount; // Book off maximum liquidity used by this relay in the pending reserves.

        instantRelays[instantRelayHash] = msg.sender;

        if (isWethPool) {
            _unwrapWETHTo(depositData.l1Recipient, recipientAmount);
        }
        // Else, this is a normal ERC20 token. Send to recipient.
        else l1Token.safeTransfer(depositData.l1Recipient, recipientAmount);

        emit DepositRelayed(depositHash, depositData, address(l1Token), relayData, relayHash);
        emit RelaySpedUp(depositHash, msg.sender, relayData);
    }

    /**
     * @notice Called by Disputer to dispute an ongoing relay.
     * @dev The result of this method is to always throw out the relay, providing an opportunity for another relay for
     * the same deposit. Between the disputer and proposer, whoever is incorrect loses their bond. Whoever is correct
     * gets it back + a payout.
     * @dev Caller must have approved this contract to spend the total bond + amount - fees for `l1Token`.
     * @param depositData the deposit data struct containing all the user's deposit information.
     * @param relayData RelayData logged in the disputed relay.
     */
    function disputeRelay(DepositData memory depositData, RelayData memory relayData) public nonReentrant() {
        require(relayData.priceRequestTime + optimisticOracleLiveness > getCurrentTime(), "Past liveness");
        require(relayData.relayState == RelayState.Pending, "Not disputable");
        // Validate the input data.
        bytes32 depositHash = _getDepositHash(depositData);
        _validateRelayDataHash(depositHash, relayData);

        // Submit the proposal and dispute to the OO.
        bytes32 relayHash = _getRelayHash(depositData, relayData);

        // Note: in some cases this will fail due to changes in the OO and the method will refund the relayer.
        bool success =
            _requestProposeDispute(
                relayData.slowRelayer,
                msg.sender,
                relayData.proposerBond,
                relayData.finalFee,
                _getRelayAncillaryData(relayHash)
            );

        // Drop the relay and remove the bond from the tracked bonds.
        bonds -= relayData.finalFee + relayData.proposerBond;
        delete relays[depositHash];
        if (success) emit RelayDisputed(depositHash, _getRelayDataHash(relayData), msg.sender);
        else emit RelayCanceled(depositHash, _getRelayDataHash(relayData), msg.sender);
    }

    /**
     * @notice Called by Relayer to execute a slow relay from L2 to L1, fulfilling a corresponding deposit order.
     * @dev There can only be one pending relay for a deposit.
     * @dev Caller must have approved this contract to spend the total bond + amount - fees for `l1Token`.
     * @param depositData the deposit data struct containing all the user's deposit information.
     * @param realizedLpFeePct LP fee calculated off-chain considering the L1 pool liquidity at deposit time, before
     *      quoteTimestamp. The OO acts to verify the correctness of this realized fee. Can not exceed 50%.
     */
<<<<<<< HEAD
    function relayDeposit(DepositData memory depositData, uint64 realizedLpFeePct) public nonReentrant() {
=======
    function relayDeposit(
        uint256 chainId,
        uint64 depositId,
        address payable l1Recipient,
        address l2Sender,
        uint256 amount,
        uint64 slowRelayFeePct,
        uint64 instantRelayFeePct,
        uint32 quoteTimestamp,
        uint64 realizedLpFeePct
    ) public nonReentrant() {
>>>>>>> c72633b0
        // The realizedLPFeePct should never be greater than 0.5e18 and the slow and instant relay fees should never be
        // more than 0.25e18 each. Therefore, the sum of all fee types can never exceed 1e18 (or 100%).
        require(
            depositData.slowRelayFeePct < 0.25e18 &&
                depositData.instantRelayFeePct < 0.25e18 &&
                realizedLpFeePct < 0.5e18
        );

        // Check if there is a pending relay for this deposit.
        bytes32 depositHash = _getDepositHash(depositData);

        // Note: A disputed relay deletes the stored relay hash and enables this require statement to pass.
        require(relays[depositHash] == bytes32(0), "Pending relay exists");

        // If no pending relay for this deposit, then associate the caller's relay attempt with it.
        uint32 priceRequestTime = uint32(getCurrentTime());

        uint256 proposerBond = _getProposerBond(depositData.amount);
        uint256 finalFee = store.computeFinalFee(address(l1Token)).rawValue;

        // Save hash of new relay attempt parameters.
        // Note: The liveness for this relay can be changed in the BridgeAdmin, which means that each relay has a
        // potentially variable liveness time. This should not provide any exploit opportunities, especially because
        // the BridgeAdmin state (including the liveness value) is permissioned to the cross domained owner.
        RelayData memory relayData =
            RelayData({
                relayState: RelayState.Pending,
                slowRelayer: msg.sender,
                relayId: numberOfRelays++, // Note: Increment numberOfRelays at the same time as setting relayId to its current value.
                realizedLpFeePct: realizedLpFeePct,
                priceRequestTime: priceRequestTime,
                proposerBond: proposerBond,
                finalFee: finalFee
            });
        relays[depositHash] = _getRelayDataHash(relayData);

        bytes32 relayHash = _getRelayHash(depositData, relayData);

        // Sanity check that pool has enough balance to cover relay amount + proposer reward. Reward amount will be
        // paid on settlement after the OptimisticOracle price request has passed the challenge period.
        require(
            l1Token.balanceOf(address(this)) >= depositData.amount + proposerBond &&
                liquidReserves >= depositData.amount + proposerBond,
            "Insufficient pool balance"
        );

        // Compute total proposal bond and pull from caller so that the OptimisticOracle can pull it from here.
        uint256 totalBond = proposerBond + finalFee;
        l1Token.safeTransferFrom(msg.sender, address(this), totalBond);

        pendingReserves += depositData.amount; // Book off maximum liquidity used by this relay in the pending reserves.
        bonds += totalBond;

        emit DepositRelayed(depositHash, depositData, address(l1Token), relayData, relayHash);
    }

    /**
     * @notice Instantly relay a deposit amount minus fees to the l1Recipient. Instant relayer earns a reward following
     * the pending relay challenge period.
     * @dev We assume that the caller has performed an off-chain check that the deposit data they are attempting to
     * relay is valid. If the deposit data is invalid, then the instant relayer has no recourse to receive their funds
     * back after the invalid deposit data is disputed. Moreover, no one will be able to resubmit a relay for the
     * invalid deposit data because they know it will get disputed again. On the other hand, if the deposit data is
     * valid, then even if it is falsely disputed, the instant relayer will eventually get reimbursed because someone
     * else will be incentivized to resubmit the relay to earn slow relayer rewards. Once the valid relay is finalized,
     * the instant relayer will be reimbursed. Therefore, the caller has the same responsibility as the disputer in
     * validating the relay data.
     * @dev Caller must have approved this contract to spend the deposit amount of L1 tokens to relay. There can only
     * be one instant relayer per relay attempt. You cannot speed up a relay that is past liveness.
     * @param depositData Unique set of L2 deposit data that caller is trying to instantly relay.
     * @param relayData Parameters of Relay that caller is attempting to speedup. Must hash to the stored relay hash
     * for this deposit or this method will revert.
     */
    function speedUpRelay(DepositData memory depositData, RelayData memory relayData) public nonReentrant() {
        bytes32 depositHash = _getDepositHash(depositData);
        _validateRelayDataHash(depositHash, relayData);
        bytes32 instantRelayHash = _getInstantRelayHash(depositHash, relayData);
        require(
            // Can only speed up a pending relay without an existing instant relay associated with it.
            getCurrentTime() < relayData.priceRequestTime + optimisticOracleLiveness &&
                relayData.relayState == RelayState.Pending &&
                instantRelays[instantRelayHash] == address(0),
            "Relay cannot be sped up"
        );
        instantRelays[instantRelayHash] = msg.sender;

        // Pull relay amount minus fees from caller and send to the deposit l1Recipient. The total fees paid is the sum
        // of the LP fees, the relayer fees and the instant relay fee.
        uint256 feesTotal =
            _getAmountFromPct(
                relayData.realizedLpFeePct + depositData.slowRelayFeePct + depositData.instantRelayFeePct,
                depositData.amount
            );
        // If the L1 token is WETH then: a) pull WETH from instant relayer b) unwrap WETH c) send ETH to recipient.
        uint256 recipientAmount = depositData.amount - feesTotal;
        if (isWethPool) {
            l1Token.safeTransferFrom(msg.sender, address(this), recipientAmount);
            _unwrapWETHTo(depositData.l1Recipient, recipientAmount);
        }
        // Else, this is a normal ERC20 token. Send to recipient.
        else l1Token.safeTransferFrom(msg.sender, depositData.l1Recipient, recipientAmount);

        emit RelaySpedUp(depositHash, msg.sender, relayData);
    }

    /**
     * @notice Reward relayers if a pending relay price request has a price available on the OptimisticOracle. Mark
     * the relay as complete.
     * @dev We use the relayData and depositData to compute the ancillary data that the relay price request is uniquely
     * associated with on the OptimisticOracle. If the price request passed in does not match the pending relay price
     * request, then this will revert.
     * @param depositData Unique set of L2 deposit data that caller is trying to settle a relay for.
     * @param relayData Parameters of Relay that caller is attempting to settle. Must hash to the stored relay hash
     * for this deposit.
     */
    function settleRelay(DepositData memory depositData, RelayData memory relayData) public nonReentrant() {
        bytes32 depositHash = _getDepositHash(depositData);
        _validateRelayDataHash(depositHash, relayData);
        require(relayData.relayState == RelayState.Pending, "Already settled");
        uint32 expirationTime = relayData.priceRequestTime + optimisticOracleLiveness;
        require(expirationTime <= getCurrentTime(), "Not settleable yet");

        // Note: this check is to give the relayer a small, but reasonable amount of time to complete the relay before
        // before it can be "stolen" by someone else. This is to ensure there is an incentive to settle relays quickly.
        require(
            msg.sender == relayData.slowRelayer || getCurrentTime() > expirationTime + 15 minutes,
            "Not slow relayer"
        );

        // Update the relay state to Finalized. This prevents any re-settling of a relay.
        relays[depositHash] = _getRelayDataHash(
            RelayData({
                relayState: RelayState.Finalized,
                slowRelayer: relayData.slowRelayer,
                relayId: relayData.relayId,
                realizedLpFeePct: relayData.realizedLpFeePct,
                priceRequestTime: relayData.priceRequestTime,
                proposerBond: relayData.proposerBond,
                finalFee: relayData.finalFee
            })
        );

        // Reward relayers and pay out l1Recipient.
        // At this point there are two possible cases:
        // - This was a slow relay: In this case, a) pay the slow relayer their reward and b) pay the l1Recipient of the
        //      amount minus the realized LP fee and the slow Relay fee. The transfer was not sped up so no instant fee.
        // - This was a instant relay: In this case, a) pay the slow relayer their reward and b) pay the instant relayer
        //      the full bridging amount, minus the realized LP fee and minus the slow relay fee. When the instant
        //      relayer called speedUpRelay they were docked this same amount, minus the instant relayer fee. As a
        //      result, they are effectively paid what they spent when speeding up the relay + the instantRelayFee.

        uint256 instantRelayerOrRecipientAmount =
            depositData.amount -
                _getAmountFromPct(relayData.realizedLpFeePct + depositData.slowRelayFeePct, depositData.amount);

        // Refund the instant relayer iff the instant relay params match the approved relay.
        bytes32 instantRelayHash = _getInstantRelayHash(depositHash, relayData);
        address instantRelayer = instantRelays[instantRelayHash];

        // If this is the WETH pool and the instant relayer is is address 0x0 (i.e the relay was not sped up) then:
        // a) withdraw WETH to ETH and b) send the ETH to the recipient.
        if (isWethPool && instantRelayer == address(0)) {
            _unwrapWETHTo(depositData.l1Recipient, instantRelayerOrRecipientAmount);
            // Else, this is a normal slow relay being finalizes where the contract sends ERC20 to the recipient OR this
            // is the finalization of an instant relay where we need to reimburse the instant relayer in WETH.
        } else
            l1Token.safeTransfer(
                instantRelayer != address(0) ? instantRelayer : depositData.l1Recipient,
                instantRelayerOrRecipientAmount
            );

        // There is a fee and a bond to pay out. The fee goes to whoever settles. The bond always goes back to the
        // slow relayer.
        // Note: for gas efficiency, we use an if so we can combine these transfers in the event that they are the same
        // address.
        uint256 slowRelayerReward = _getAmountFromPct(depositData.slowRelayFeePct, depositData.amount);
        uint256 totalBond = relayData.finalFee + relayData.proposerBond;
        if (relayData.slowRelayer == msg.sender)
            l1Token.safeTransfer(relayData.slowRelayer, slowRelayerReward + totalBond);
        else {
            l1Token.safeTransfer(relayData.slowRelayer, totalBond);
            l1Token.safeTransfer(msg.sender, slowRelayerReward);
        }

        uint256 totalReservesSent = instantRelayerOrRecipientAmount + slowRelayerReward;

        // Update reserves by amounts changed and allocated LP fees.
        pendingReserves -= depositData.amount;
        liquidReserves -= totalReservesSent;
        utilizedReserves += int256(totalReservesSent);
        bonds -= totalBond;
        updateAccumulatedLpFees();
        allocateLpFees(_getAmountFromPct(relayData.realizedLpFeePct, depositData.amount));

        emit RelaySettled(depositHash, msg.sender, relayData);

        // Clean up state storage and receive gas refund. This also prevents `priceDisputed()` from being able to reset
        // this newly Finalized relay state.
        delete instantRelays[instantRelayHash];
    }

    /**
     * @notice Synchronize any balance changes in this contract with the utilized & liquid reserves. This would be done
     * at the conclusion of an L2 -> L1 token transfer via the canonical token bridge.
     */
    function sync() public nonReentrant() {
        // Check if the l1Token balance of the contract is greater than the liquidReserves. If it is then the bridging
        // action from L2 -> L1 has concluded and the local accounting can be updated.
        uint256 l1TokenBalance = l1Token.balanceOf(address(this)) - bonds;
        if (l1TokenBalance > liquidReserves) {
            // utilizedReserves can go to less than zero. This will happen if the accumulated fees exceeds the current
            // outstanding utilization. In other words, if outstanding bridging transfers are 0 then utilizedReserves
            // will equal the total LP fees accumulated over all time.
            utilizedReserves -= int256(l1TokenBalance - liquidReserves);
            liquidReserves = l1TokenBalance;
        }
    }

    /**
     * @notice Computes the exchange rate between LP tokens and L1Tokens. Used when adding/removing liquidity.
     * @return The updated exchange rate between LP tokens and L1 tokens.
     */
    function exchangeRateCurrent() public returns (uint256) {
        if (totalSupply() == 0) return 1e18; // initial rate is 1 pre any mint action.

        // First, update fee counters and local accounting of finalized transfers from L2 -> L1.
        updateAccumulatedLpFees(); // Accumulate all allocated fees from the last time this method was called.
        sync(); // Fetch any balance changes due to token bridging finalization and factor them in.

        // ExchangeRate := (liquidReserves + utilizedReserves - undistributedLpFees) / lpTokenSupply
        uint256 numerator = liquidReserves - undistributedLpFees;
        if (utilizedReserves > 0) numerator += uint256(utilizedReserves);
        else numerator -= uint256(utilizedReserves * -1);
        return (numerator * 1e18) / totalSupply();
    }

    /**
     * @notice Computes the current liquidity utilization ratio.
     * @dev Used in computing realizedLpFeePct off-chain.
     * @return The current utilization ratio.
     */
    function liquidityUtilizationCurrent() public returns (uint256) {
        return liquidityUtilizationPostRelay(0);
    }

    /**
     * @notice Computes the liquidity utilization ratio post a relay of known size.
     * @dev Used in computing realizedLpFeePct off-chain.
     * @param relayedAmount Size of the relayed deposit to factor into the utilization calculation.
     * @return The updated utilization ratio accounting for a new `relayedAmount`.
     */
    function liquidityUtilizationPostRelay(uint256 relayedAmount) public returns (uint256) {
        sync(); // Fetch any balance changes due to token bridging finalization and factor them in.

        // The liquidity utilization ratio is the ratio of utilized liquidity (pendingReserves + relayedAmount
        // +utilizedReserves) divided by the liquid reserves.
        uint256 numerator = pendingReserves + relayedAmount;
        if (utilizedReserves > 0) numerator += uint256(utilizedReserves);
        else numerator -= uint256(utilizedReserves * -1);

        // There are two cases where liquid reserves could be zero. Handle accordingly to avoid division by zero:
        // a) the pool is new and there no funds in it nor any bridging actions have happened. In this case the
        // numerator is 0 and liquid reserves are 0. The utilization is therefore 0.
        if (numerator == 0 && liquidReserves == 0) return 0;
        // b) the numerator is more than 0 and the liquid reserves are 0. in this case, The pool is at 100% utilization.
        if (numerator > 0 && liquidReserves == 0) return 1e18;

        // In all other cases, return the utilization ratio.
        return (numerator * 1e18) / liquidReserves;
    }

    /**
     * @notice Updates the address stored in this contract for the OptimisticOracle and the Store to the latest versions
     * set in the the Finder. We store these as local addresses to make relay methods more gas efficient.
     * @dev There is no risk of leaving this function public for anyone to call as in all cases we want the addresses
     * in this contract to map to the latest version in the Finder.
     */
    function syncWithFinderAddresses() public {
        FinderInterface finder = FinderInterface(bridgeAdmin.finder());
        optimisticOracle = SkinnyOptimisticOracleInterface(
            finder.getImplementationAddress(OracleInterfaces.SkinnyOptimisticOracle)
        );

        store = StoreInterface(finder.getImplementationAddress(OracleInterfaces.Store));
    }

    /**
     * @notice Updates the values of stored constants for the proposerBondPct, optimisticOracleLiveness and identifier
     * to that set in the bridge Admin. We store these as local variables to make the relay methods more gas efficient.
     * @dev There is no risk of leaving this function public for anyone to call as in all cases we want these values
     * in this contract to map to the latest version set in the BridgeAdmin.
     */
    function syncWithBridgeAdminParams() public {
        proposerBondPct = bridgeAdmin.proposerBondPct();
        optimisticOracleLiveness = bridgeAdmin.optimisticOracleLiveness();
        identifier = bridgeAdmin.identifier();
    }

    /************************************
     *          ADMIN FUNCTIONS         *
     ************************************/

    /**
     * @notice Enable the current bridge admin to transfer admin to to a new address.
     * @param _newAdmin Admin address of the new admin.
     */
    function changeAdmin(address _newAdmin) public override nonReentrant() {
        require(msg.sender == address(bridgeAdmin));
        bridgeAdmin = BridgeAdminInterface(_newAdmin);
        emit BridgePoolAdminTransferred(msg.sender, _newAdmin);
    }

    /************************************
     *           VIEW FUNCTIONS         *
     ************************************/

    /**
     * @notice Computes the current amount of unallocated fees that have accumulated from the previous time this the
     * contract was called.
     */
    function getAccumulatedFees() public view returns (uint256) {
        // UnallocatedLpFees := min(undistributedLpFees*lpFeeRatePerSecond*timeFromLastInteraction,undistributedLpFees)
        // The min acts to pay out all fees in the case the equation returns more than the remaining a fees.
        uint256 possibleUnpaidFees =
            (undistributedLpFees * lpFeeRatePerSecond * (getCurrentTime() - lastLpFeeUpdate)) / (1e18);
        return possibleUnpaidFees < undistributedLpFees ? possibleUnpaidFees : undistributedLpFees;
    }

    /**
     * @notice Returns ancillary data containing all relevant Relay data that voters can format into UTF8 and use to
     * determine if the relay is valid.
     * @dev Helpful method to test that ancillary data is constructed properly. We should consider removing if we don't
     * anticipate off-chain bots or users to call this method.
     * @param depositData Contains L2 deposit information used by off-chain validators to validate relay.
     * @param relayData Contains relay information used by off-chain validators to validate relay.
     * @return bytes New ancillary data that can be decoded into UTF8.
     */
    function getRelayAncillaryData(DepositData memory depositData, RelayData memory relayData)
        public
        view
        returns (bytes memory)
    {
        return _getRelayAncillaryData(_getRelayHash(depositData, relayData));
    }

    /**************************************
     *    INTERNAL & PRIVATE FUNCTIONS    *
     **************************************/

    // Return UTF8-decodable ancillary data for relay price request associated with relay hash.
    function _getRelayAncillaryData(bytes32 relayHash) private pure returns (bytes memory) {
        return AncillaryData.appendKeyValueBytes32("", "relayHash", relayHash);
    }

    // Returns hash of unique relay and deposit event. This is added to the relay request's ancillary data.
    function _getRelayHash(DepositData memory depositData, RelayData memory relayData) private view returns (bytes32) {
        return keccak256(abi.encode(depositData, relayData.relayId, relayData.realizedLpFeePct, address(l1Token)));
    }

    // Return hash of relay data, which is stored in state and mapped to a deposit hash.
    function _getRelayDataHash(RelayData memory relayData) private pure returns (bytes32) {
        return keccak256(abi.encode(relayData));
    }

    // Reverts if the stored relay data hash for `depositHash` does not match `_relayData`.
    function _validateRelayDataHash(bytes32 depositHash, RelayData memory relayData) private view {
        require(
            relays[depositHash] == _getRelayDataHash(relayData),
            "Hashed relay params do not match existing relay hash for deposit"
        );
    }

    // Return hash of unique instant relay and deposit event. This is stored in state and mapped to a deposit hash.
    function _getInstantRelayHash(bytes32 depositHash, RelayData memory relayData) private pure returns (bytes32) {
        // Only include parameters that affect the "correctness" of an instant relay. For example, the realized LP fee
        // % directly affects how many tokens the instant relayer needs to send to the user, whereas the address of the
        // instant relayer does not matter for determining whether an instant relay is "correct".
        return keccak256(abi.encode(depositHash, relayData.realizedLpFeePct));
    }

    // Update internal fee counters by adding in any accumulated fees from the last time this logic was called.
    function updateAccumulatedLpFees() internal {
        // Calculate the unallocatedAccumulatedFees from the last time the contract was called.
        uint256 unallocatedAccumulatedFees = getAccumulatedFees();

        // Decrement the undistributedLpFees by the amount of accumulated fees.
        undistributedLpFees = undistributedLpFees - unallocatedAccumulatedFees;

        lastLpFeeUpdate = uint32(getCurrentTime());
    }

    // Allocate fees to the LPs by incrementing counters.
    function allocateLpFees(uint256 allocatedLpFees) internal {
        // Add to the total undistributed LP fees and the utilized reserves. Adding it to the utilized reserves acts to
        // track the fees while they are in transit.
        if (allocatedLpFees > 0) {
            undistributedLpFees += allocatedLpFees;
            utilizedReserves += int256(allocatedLpFees);
        }
    }

    function _getAmountFromPct(uint64 percent, uint256 amount) private pure returns (uint256) {
        return (percent * amount) / 1e18;
    }

    function _getProposerBond(uint256 amount) private view returns (uint256) {
        return _getAmountFromPct(proposerBondPct, amount);
    }

    function _getDepositHash(DepositData memory depositData) private view returns (bytes32) {
        return
            keccak256(
                abi.encode(
                    depositData.chainId,
                    depositData.depositId,
                    depositData.l1Recipient,
                    depositData.l2Sender,
                    address(l1Token),
                    depositData.amount,
                    depositData.slowRelayFeePct,
                    depositData.instantRelayFeePct,
                    depositData.quoteTimestamp
                )
            );
    }

    // Proposes new price of True for relay event associated with `customAncillaryData` to optimistic oracle. If anyone
    // disagrees with the relay parameters and whether they map to an L2 deposit, they can dispute with the oracle.
    function _requestProposeDispute(
        address proposer,
        address disputer,
        uint256 proposerBond,
        uint256 finalFee,
        bytes memory customAncillaryData
    ) private returns (bool) {
        uint256 totalBond = finalFee + proposerBond;
        l1Token.safeApprove(address(optimisticOracle), totalBond);
        try
            optimisticOracle.requestAndProposePriceFor(
                identifier,
                uint32(getCurrentTime()),
                customAncillaryData,
                IERC20(l1Token),
                // Set reward to 0, since we'll settle proposer reward payouts directly from this contract after a relay
                // proposal has passed the challenge period.
                0,
                // Set the Optimistic oracle proposer bond for the price request.
                proposerBond,
                // Set the Optimistic oracle liveness for the price request.
                optimisticOracleLiveness,
                proposer,
                // Canonical value representing "True"; i.e. the proposed relay is valid.
                int256(1e18)
            )
        returns (uint256 bondSpent) {
            if (bondSpent < totalBond) {
                // If the OO pulls less (due to a change in final fee), refund the proposer.
                uint256 refund = totalBond - bondSpent;
                l1Token.safeTransfer(proposer, refund);
                l1Token.safeApprove(address(optimisticOracle), 0);
                totalBond = bondSpent;
            }
        } catch {
            // If there's an error in the OO, this means something has changed to make this request undisputable.
            // To ensure the request does not go through by default, refund the proposer and return early, allowing
            // the calling method to delete the request, but with no additional recourse by the OO.
            l1Token.safeTransfer(proposer, totalBond);
            l1Token.safeApprove(address(optimisticOracle), 0);

            // Return early noting that the attempt at a proposal + dispute did not succeed.
            return false;
        }

        SkinnyOptimisticOracleInterface.Request memory request =
            SkinnyOptimisticOracleInterface.Request({
                proposer: proposer,
                disputer: address(0),
                currency: IERC20(l1Token),
                settled: false,
                proposedPrice: int256(1e18),
                resolvedPrice: 0,
                expirationTime: getCurrentTime() + optimisticOracleLiveness,
                reward: 0,
                finalFee: totalBond - proposerBond,
                bond: proposerBond,
                customLiveness: uint256(optimisticOracleLiveness)
            });

        // Note: don't pull funds until here to avoid any transfers that aren't needed.
        l1Token.safeTransferFrom(msg.sender, address(this), totalBond);
        l1Token.safeApprove(address(optimisticOracle), totalBond);
        // Dispute the request that we just sent.
        optimisticOracle.disputePriceFor(
            identifier,
            uint32(getCurrentTime()),
            customAncillaryData,
            request,
            disputer,
            address(this)
        );

        // Return true to denote that the proposal + dispute calls succeeded.
        return true;
    }

    function _unwrapWETHTo(address payable to, uint256 amount) internal {
        WETH9Like(address(l1Token)).withdraw(amount);
        to.transfer(amount);
    }

    // Added to enable the BridgePool to receive ETH. used when unwrapping Weth.
    receive() external payable {}
}

/**
 * @notice This is the BridgePool contract that should be deployed on live networks. It is exactly the same as the
 * regular BridgePool contract, but it overrides getCurrentTime to make the call a simply return block.timestamp with
 * no branching or storage queries. This is done to save gas.
 */
contract BridgePoolProd is BridgePool {
    constructor(
        string memory _lpTokenName,
        string memory _lpTokenSymbol,
        address _bridgeAdmin,
        address _l1Token,
        uint64 _lpFeeRatePerSecond,
        bool _isWethPool,
        address _timer
    ) BridgePool(_lpTokenName, _lpTokenSymbol, _bridgeAdmin, _l1Token, _lpFeeRatePerSecond, _isWethPool, _timer) {}

    function getCurrentTime() public view virtual override returns (uint256) {
        return block.timestamp;
    }
}<|MERGE_RESOLUTION|>--- conflicted
+++ resolved
@@ -366,21 +366,7 @@
      * @param realizedLpFeePct LP fee calculated off-chain considering the L1 pool liquidity at deposit time, before
      *      quoteTimestamp. The OO acts to verify the correctness of this realized fee. Can not exceed 50%.
      */
-<<<<<<< HEAD
     function relayDeposit(DepositData memory depositData, uint64 realizedLpFeePct) public nonReentrant() {
-=======
-    function relayDeposit(
-        uint256 chainId,
-        uint64 depositId,
-        address payable l1Recipient,
-        address l2Sender,
-        uint256 amount,
-        uint64 slowRelayFeePct,
-        uint64 instantRelayFeePct,
-        uint32 quoteTimestamp,
-        uint64 realizedLpFeePct
-    ) public nonReentrant() {
->>>>>>> c72633b0
         // The realizedLPFeePct should never be greater than 0.5e18 and the slow and instant relay fees should never be
         // more than 0.25e18 each. Therefore, the sum of all fee types can never exceed 1e18 (or 100%).
         require(
