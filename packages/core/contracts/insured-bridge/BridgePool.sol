--- conflicted
+++ resolved
@@ -371,11 +371,7 @@
         address instantRelayer = instantRelays[keccak256(abi.encode(depositHash, relay.realizedLpFeePct))];
 
         l1Token.safeTransfer(
-<<<<<<< HEAD
-            relay.instantRelayer != address(0) ? relay.instantRelayer : depositData.l1Recipient,
-=======
-            instantRelayer != address(0) ? instantRelayer : _depositData.l1Recipient,
->>>>>>> 27d3634c
+            instantRelayer != address(0) ? instantRelayer : depositData.l1Recipient,
             instantRelayerOrRecipientAmount
         );
 
