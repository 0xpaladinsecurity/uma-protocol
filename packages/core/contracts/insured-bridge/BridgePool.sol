// SPDX-License-Identifier: AGPL-3.0-only
pragma solidity ^0.8.0;

import "./interfaces/BridgeAdminInterface.sol";
import "./interfaces/BridgePoolInterface.sol";

import "../oracle/interfaces/SkinnyOptimisticOracleInterface.sol";
import "../oracle/interfaces/StoreInterface.sol";
import "../oracle/interfaces/FinderInterface.sol";
import "../oracle/implementation/Constants.sol";

import "../common/implementation/AncillaryData.sol";
import "../common/implementation/Testable.sol";
import "../common/implementation/FixedPoint.sol";
import "../common/implementation/MultiCaller.sol";
import "../common/implementation/Lockable.sol";
import "../common/implementation/ExpandedERC20.sol";

import "@openzeppelin/contracts/token/ERC20/IERC20.sol";
import "@openzeppelin/contracts/token/ERC20/utils/SafeERC20.sol";

interface WETH9Like {
    function withdraw(uint256 wad) external;
}

/**
 * @notice Contract deployed on L1 that provides methods for "Relayers" to fulfill deposit orders that originated on L2.
 * The Relayers can either post capital to fulfill the deposit (instant relay), or request that the funds are taken out
 * of a passive liquidity provider pool following a challenge period (slow relay). This contract ingests liquidity from
 * passive liquidity providers and returns them claims to withdraw their funds. Liquidity providers are incentivized
 * to post collateral by earning a fee per fulfilled deposit order.
 * @dev A "Deposit" is an order to send capital from L2 to L1, and a "Relay" is a fulfillment attempt of that order.
 */
contract BridgePool is Testable, BridgePoolInterface, ExpandedERC20, MultiCaller, Lockable {
    using SafeERC20 for IERC20;
    using FixedPoint for FixedPoint.Unsigned;

    // Token that this contract receives as LP deposits.
    IERC20 public override l1Token;

    // Track the total number of relays and uniquely identifies relays.
    uint32 public numberOfRelays;

    // Reserves that are unutilized and withdrawable.
    uint256 public liquidReserves;

    // Reserves currently utilized due to L2-L1 transactions in flight.
    int256 public utilizedReserves;

    // Reserves that are not yet utilized but are pre-allocated for a pending relay.
    uint256 public pendingReserves;

    // Exponential decay exchange rate to accumulate fees to LPs over time.
    uint64 public lpFeeRatePerSecond;

    // Last timestamp that LP fees were updated.
    uint32 public lastLpFeeUpdate;

    // Cumulative undistributed LP fees. As fees accumulate, they are subtracted from this number.
    uint256 public undistributedLpFees;

    // Administrative contract that deployed this contract and also houses all state variables needed to relay deposits.
    BridgeAdminInterface public bridgeAdmin;

    // If this pool contains WETH. If the withdrawn token is WETH then unwrap and send ETH  when finalizing withdrawal.
    bool public isWethPool;

    // Store local instances of the contract instances to save gas relaying. Can be sync with the Finder at any time.
    StoreInterface public store;
    SkinnyOptimisticOracleInterface public optimisticOracle;

    // Store local instances of contract params to save gas relaying. Can be synced with the BridgeAdmin at any time.
    uint64 public proposerBondPct;
    uint32 public optimisticOracleLiveness;
    bytes32 public identifier;

    // A Relay represents an attempt to finalize a cross-chain transfer that originated on an L2 DepositBox contract.
    // The flow chart between states is as follows:
    // - Begin at Uninitialized.
    // - When relayDeposit() is called, a new relay is created with state Pending and mapped to the L2 deposit hash.
    // - If the relay is disputed, the RelayData gets deleted and the L2 deposit hash has no relay mapped to it anymore.
    // - The above statements enable state to transfer between the Uninitialized and Pending states.
    // - When settleRelay() is successfully called, the relay state gets set to Finalized and cannot change from there.
    // - It is impossible for a relay to be deleted when in Finalized state (and have its state set to Uninitialized)
    //   because the only way for settleRelay() to succeed is if the price has resolved on the OptimisticOracle.
    // - You cannot dispute an already resolved request on the OptimisticOracle. Moreover, the mapping from
    //   a relay's ancillary data hash to its deposit hash is deleted after a successful settleRelay() call.
    enum RelayState { Uninitialized, Pending, Finalized }

    // Data from L2 deposit transaction.
    struct DepositData {
        uint8 chainId;
        uint64 depositId;
        address payable l1Recipient;
        address l2Sender;
        uint256 amount;
        uint64 slowRelayFeePct;
        uint64 instantRelayFeePct;
        uint32 quoteTimestamp;
    }

    // Each L2 Deposit can have one Relay attempt at any one time. A Relay attempt is characterized by its RelayData.
    struct RelayData {
        RelayState relayState;
        address slowRelayer;
        uint32 relayId;
        uint64 realizedLpFeePct;
        uint32 priceRequestTime;
    }

    // Associate deposits with pending relay data. When the mapped relay hash is empty, new relay attempts can be made
    // for this deposit. The relay data contains information necessary to pay out relayers on successful relay.
    // Relay hashes are deleted when they are disputed on the OptimisticOracle.
    mapping(bytes32 => bytes32) public relays;

    // Associates a relay request's ancillary data with the deposit hash that the relay request was linked with. This
    // mapping is used by the OptimisticOracle callback functions (i.e. priceDisputed) to identify the
    // relay request that was disputed or settled.
    mapping(bytes32 => bytes32) public relayRequestAncillaryData;

    // Map hash of deposit and realized-relay fee to instant relayers. This mapping is checked at settlement time
    // to determine if there was a valid instant relayer.
    mapping(bytes32 => address) public instantRelays;

    event LiquidityAdded(address indexed token, uint256 amount, uint256 lpTokensMinted, address liquidityProvider);
    event LiquidityRemoved(address indexed token, uint256 amount, uint256 lpTokensBurnt, address liquidityProvider);
    event DepositRelayed(
        bytes32 indexed depositHash,
        DepositData depositData,
        address l1Token,
        RelayData relay,
        bytes32 relayAncillaryDataHash
    );
    event RelaySpedUp(bytes32 indexed depositHash, address indexed instantRelayer, RelayData relay);
    event RelaySettled(bytes32 indexed depositHash, address indexed caller, RelayData relay);
    event BridgePoolAdminTransferred(address oldAdmin, address newAdmin);

    modifier onlyFromOptimisticOracle() {
        require(msg.sender == address(optimisticOracle), "Caller must be OptimisticOracle");
        _;
    }

    /**
     * @notice Construct the Bridge Pool
     * @param _lpTokenName Name of the LP token to be deployed by this contract.
     * @param _lpTokenSymbol Symbol of the LP token to be deployed by this contract.
     * @param _bridgeAdmin Admin contract deployed alongside on L1. Stores global variables and has owner control.
     * @param _l1Token Address of the L1 token that this bridgePool holds. This is the token LPs deposit and is bridged.
     * @param _lpFeeRatePerSecond Interest rate payment that scales the amount of pending fees per second paid to LPs.
     * @param _timer Timer used to synchronize contract time in testing. Set to 0x000... in production.
     */
    constructor(
        string memory _lpTokenName,
        string memory _lpTokenSymbol,
        address _bridgeAdmin,
        address _l1Token,
        uint64 _lpFeeRatePerSecond,
        bool _isWethPool,
        address _timer
    ) Testable(_timer) ExpandedERC20(_lpTokenName, _lpTokenSymbol, 18) {
        require(bytes(_lpTokenName).length != 0 && bytes(_lpTokenSymbol).length != 0, "Bad LP token name or symbol");
        bridgeAdmin = BridgeAdminInterface(_bridgeAdmin);
        l1Token = IERC20(_l1Token);
        lastLpFeeUpdate = uint32(getCurrentTime());
        lpFeeRatePerSecond = _lpFeeRatePerSecond;
        isWethPool = _isWethPool;

        syncWithFinderAddresses(); // Fetch OptimisticOracle and Store addresses from the Finder.
        syncWithBridgeAdminParams(); // Fetch ProposerBondPct OptimisticOracleLiveness, Identifier from the BridgeAdmin.
    }

    /*************************************************
     *          LIQUIDITY PROVIDER FUNCTIONS         *
     *************************************************/

    /**
     * @notice Add liquidity to the bridge pool. Pulls l1tokens from the callers wallet. The caller is sent back a
     * commensurate number of LP tokens (minted to their address) at the prevailing exchange rate.
     * @dev The caller must approve this contract to transfer `l1TokenAmount` amount of l1Token.
     * @dev Reentrancy guard not added to this function because this indirectly calls sync() which is guarded.
     * @param l1TokenAmount Number of l1Token to add as liquidity.
     */
    function addLiquidity(uint256 l1TokenAmount) public {
        l1Token.safeTransferFrom(msg.sender, address(this), l1TokenAmount);

        uint256 lpTokensToMint = (l1TokenAmount * 1e18) / exchangeRateCurrent();

        _mint(msg.sender, lpTokensToMint);

        liquidReserves += l1TokenAmount;

        emit LiquidityAdded(address(l1Token), l1TokenAmount, lpTokensToMint, msg.sender);
    }

    /**
     * @notice Removes liquidity to the bridge pool. Burns lpTokenAmount LP tokens from the callers wallet. The caller
     * is sent back a commensurate number of l1Tokens at the prevailing exchange rate.
     * @dev The caller does not need to approve the spending of LP tokens as this method directly uses the burn logic.
     * @dev Reentrancy guard not added to this function because this indirectly calls sync() which is guarded.
     * @param lpTokenAmount Number of lpTokens to redeem for underlying.
     */
    function removeLiquidity(uint256 lpTokenAmount) public {
        uint256 l1TokensToReturn = (lpTokenAmount * exchangeRateCurrent()) / 1e18;

        // Check that there is enough liquid reserves to withdraw the requested amount.
        require(liquidReserves >= (pendingReserves + l1TokensToReturn), "Utilization too high to remove");

        _burn(msg.sender, lpTokenAmount);

        liquidReserves -= l1TokensToReturn;

        l1Token.safeTransfer(msg.sender, l1TokensToReturn);

        emit LiquidityRemoved(address(l1Token), l1TokensToReturn, lpTokenAmount, msg.sender);
    }

    /**************************************
     *          RELAYER FUNCTIONS         *
     **************************************/

    /**
     * @notice Called by Relayer to execute a slow relay from L2 to L1, fulfilling a corresponding deposit order.
     * @dev There can only be one pending relay for a deposit.
     * @dev Caller must have approved this contract to spend the total bond for `l1Token`.
     * @param chainId Unique network ID on which deposit event occurred.
     * @param depositId Unique ID corresponding to deposit order that caller wants to relay.
     * @param l1Recipient Address on this network who should receive the relayed deposit.
     * @param l2Sender Address on the L2 network of depositor.
     * @param amount Amount deposited on L2 to be brought over to L1.
     * @param slowRelayFeePct Max fraction of `amount` that the depositor is willing to pay as a slow relay fee.
     * @param instantRelayFeePct Fraction of `amount` that the depositor is willing to pay as a instant relay fee.
     * @param quoteTimestamp Timestamp up until the depositor is willing to accept an LP quotation for.
     * @param realizedLpFeePct LP fee calculated off-chain considering the L1 pool liquidity at deposit time, before
     *      quoteTimestamp. The OO acts to verify the correctness of this realized fee. Can not exceed 50%.
     */
    function relayDeposit(
        uint8 chainId,
        uint64 depositId,
        address payable l1Recipient,
        address l2Sender,
        uint256 amount,
        uint64 slowRelayFeePct,
        uint64 instantRelayFeePct,
        uint32 quoteTimestamp,
        uint64 realizedLpFeePct
    ) public nonReentrant() {
        // The realizedLPFeePct should never be greater than 0.5e18 and the slow and instant relay fees should never be
        // more than 0.25e18 each. Therefore, the sum of all fee types can never exceed 1e18 (or 100%).
        require(slowRelayFeePct < 0.25e18 && instantRelayFeePct < 0.25e18 && realizedLpFeePct < 0.5e18);

        // Check if there is a pending relay for this deposit.
        DepositData memory depositData =
            DepositData({
                chainId: chainId,
                depositId: depositId,
                l1Recipient: l1Recipient,
                l2Sender: l2Sender,
                amount: amount,
                slowRelayFeePct: slowRelayFeePct,
                instantRelayFeePct: instantRelayFeePct,
                quoteTimestamp: quoteTimestamp
            });
        bytes32 depositHash = _getDepositHash(depositData);

        // Note: A disputed relay deletes the stored relay hash and enables this require statement to pass.
        require(relays[depositHash] == bytes32(0), "Pending relay exists");

        // If no pending relay for this deposit, then associate the caller's relay attempt with it.
<<<<<<< HEAD
        uint256 priceRequestTime = getCurrentTime();
=======
        uint32 priceRequestTime = uint32(getCurrentTime());
>>>>>>> ff231b4d

        // Save hash of new relay attempt parameters.
        RelayData memory relayData =
            RelayData({
                relayState: RelayState.Pending,
                slowRelayer: msg.sender, // Note: Increment numberOfRelays at the same time as setting relayId to its current value.
                relayId: numberOfRelays++,
                realizedLpFeePct: realizedLpFeePct,
                priceRequestTime: priceRequestTime
            });
        relays[depositHash] = _getRelayDataHash(relayData);

        bytes32 relayHash = _getRelayHash(depositData, relayData);
        bytes memory ancillaryData = _getRelayAncillaryData(relayHash);
        relayRequestAncillaryData[keccak256(ancillaryData)] = depositHash;

        // Sanity check that pool has enough balance to cover relay amount + proposer reward. Reward amount will be
        // paid on settlement after the OptimisticOracle price request has passed the challenge period.
        uint256 proposerBond = _getProposerBond(amount);
        require(
            l1Token.balanceOf(address(this)) >= amount + proposerBond && liquidReserves >= amount + proposerBond,
            "Insufficient pool balance"
        );

        // Request a price for the relay identifier and propose "true" optimistically. This method will pull the
        // (proposer reward + proposer bond + final fee) from the caller. We need to set a new price request timestamp
        // instead of default setting to equal to the `depositTimestamp`, which is dependent on the L2 VM on which the
        // DepositContract is deployed. Imagine if the timestamps on the L2 have an offset that are always "in the
        // future" relative to L1 blocks, then the OptimisticOracle would always reject requests.
        _requestAndProposeOraclePriceRelay(amount, priceRequestTime, ancillaryData);

        pendingReserves += amount; // Book off maximum liquidity used by this relay in the pending reserves.

        emit DepositRelayed(depositHash, depositData, address(l1Token), relayData, relayHash);
    }

    /**
     * @notice Instantly relay a deposit amount minus fees to the l1Recipient. Instant relayer earns a reward following
     * the pending relay challenge period.
     * @dev We assume that the caller has performed an off-chain check that the deposit data they are attempting to
     * relay is valid. If the deposit data is invalid, then the instant relayer has no recourse
     * to receive their funds back after the invalid deposit data is disputed. Moreover, no one will be able to
     * resubmit a relay for the invalid deposit data because they know it will get disputed again. On the other hand,
     * if the deposit data is valid, then even if it is falsely disputed, the instant relayer will eventually get
     * reimbursed because someone else will be incentivized to resubmit the relay to earn slow relayer rewards. Once the
     * valid relay is finalized, the instant relayer will be reimbursed. Therefore, the caller has the same
     * responsibility as the disputer in validating the relay data.
     * @dev Caller must have approved this contract to spend the deposit amount of L1 tokens to relay. There can only
     * be one instant relayer per relay attempt.
     * @param depositData Unique set of L2 deposit data that caller is trying to instantly relay.
     * @param relayData Parameters of Relay that caller is attempting to speedup. Must hash to the stored relay hash
     * for this deposit or this method will revert.
     */
    function speedUpRelay(DepositData memory depositData, RelayData memory relayData) public nonReentrant() {
        bytes32 depositHash = _getDepositHash(depositData);
        _validateRelayDataHash(depositHash, relayData);

        bytes32 instantRelayHash = _getInstantRelayHash(depositHash, relayData);
        require(
            // Can only speed up a pending relay without an existing instant relay associated with it.
            relayData.relayState == RelayState.Pending && instantRelays[instantRelayHash] == address(0),
            "Relay cannot be sped up"
        );
        instantRelays[instantRelayHash] = msg.sender;

        // Pull relay amount minus fees from caller and send to the deposit l1Recipient. The total fees paid is the sum
        // of the LP fees, the relayer fees and the instant relay fee.
        uint256 feesTotal =
            _getAmountFromPct(
                relayData.realizedLpFeePct + depositData.slowRelayFeePct + depositData.instantRelayFeePct,
                depositData.amount
            );
        // If the L1 token is WETH then: a) pull WETH from instant relayer b) unwrap WETH c) send ETH to recipient.
        uint256 recipientAmount = depositData.amount - feesTotal;
        if (isWethPool) {
            l1Token.safeTransferFrom(msg.sender, address(this), recipientAmount);
            WETH9Like(address(l1Token)).withdraw(recipientAmount);
            depositData.l1Recipient.transfer(recipientAmount);
        }
        // Else, this is a normal ERC20 token. Send to recipient.
        else l1Token.safeTransferFrom(msg.sender, depositData.l1Recipient, recipientAmount);

<<<<<<< HEAD
        l1Token.safeTransferFrom(msg.sender, depositData.l1Recipient, depositData.amount - feesTotal);

=======
>>>>>>> ff231b4d
        emit RelaySpedUp(depositHash, msg.sender, relayData);
    }

    /**
     * @notice Reward relayers if a pending relay price request has a price available on the OptimisticOracle. Mark
     * the relay as complete.
     * @dev We use the relayData and depositData to compute the ancillary data that the relay price request is uniquely
     * associated with on the OptimisticOracle. If the price request passed in does not match the pending relay price
     * request, then this will revert.
     * @param depositData Unique set of L2 deposit data that caller is trying to settle a relay for.
     * @param relayData Parameters of Relay that caller is attempting to settle. Must hash to the stored relay hash
     * for this deposit.
<<<<<<< HEAD
     * @param ancillaryData Relay price request's ancillary data. Used to check status of relay price request.
=======
>>>>>>> ff231b4d
     * @param request Relay price request struct. Used to check status of relay price request.
     */
    function settleRelay(
        DepositData memory depositData,
        RelayData memory relayData,
<<<<<<< HEAD
        bytes memory ancillaryData,
=======
        // TODO: Can we infer `request` using just the information stored in this contract and passed into this
        // method? The tricky part is that some of the params such as `finalFee`, `expirationTime`, `customLiveness`,
        // and `bond` all rely on contract state variables that might have changed since the relay was originally sent.
>>>>>>> ff231b4d
        SkinnyOptimisticOracleInterface.Request memory request
    ) public nonReentrant() {
        bytes32 depositHash = _getDepositHash(depositData);
        _validateRelayDataHash(depositHash, relayData);
        require(relayData.relayState == RelayState.Pending, "Already settled");

<<<<<<< HEAD
        // Optimistically try to settle relay. If this transaction settles the relay, then check the newly resolved
        // price. Otherwise grab the already resolved price.
        try
            optimisticOracle.settle(
                address(this),
                bridgeAdmin.identifier(),
                uint32(relayData.priceRequestTime),
                ancillaryData,
                request
            )
        returns (
            uint256, // Unused payout amount, as we only care to check whether the price resolved to True or False.
            int256 resolvedPrice
        ) {
            require(resolvedPrice == int256(1e18), "Settle relay iff price is True");
        } catch {
            // We could not settle the request, therefore check if its already been resolved.
            require(
                optimisticOracle.hasPrice(
                    address(this),
                    bridgeAdmin.identifier(),
                    uint32(relayData.priceRequestTime),
=======
        // Resolve request if it is not settled or grab its resolved price if it is. If the request.settled param does
        // not match the one stored in the relay price request on the OptimisticOracle, then this will revert. The
        // relay price request must be linked to ancillary data that is derived from the `depositData` and `relayData`,
        // so there is no way for the caller to modify the request params.
        bytes memory ancillaryData = _getRelayAncillaryData(_getRelayHash(depositData, relayData));
        if (!request.settled) {
            (
                ,
                // Unused payout value, as we only care to check whether the price resolved to True or False.
                int256 resolvedPrice
            ) = optimisticOracle.settle(address(this), identifier, relayData.priceRequestTime, ancillaryData, request);
            require(resolvedPrice == int256(1e18), "Settle relay iff price is True");
        } else {
            require(
                optimisticOracle.hasPrice(
                    address(this),
                    identifier,
                    relayData.priceRequestTime,
>>>>>>> ff231b4d
                    ancillaryData,
                    request
                ) && request.resolvedPrice == int256(1e18),
                "Settle relay iff price is True"
            );
        }

        // Update the relay state to Finalized. This prevents any re-settling of a relay.
        relays[depositHash] = _getRelayDataHash(
            RelayData({
                relayState: RelayState.Finalized,
                slowRelayer: relayData.slowRelayer,
                relayId: relayData.relayId,
                realizedLpFeePct: relayData.realizedLpFeePct,
                priceRequestTime: relayData.priceRequestTime
            })
        );

        // Reward relayers and pay out l1Recipient.
        // At this point there are two possible cases:
        // - This was a slow relay: In this case, a) pay the slow relayer their reward and b) pay the l1Recipient of the
        //      amount minus the realized LP fee and the slow Relay fee. The transfer was not sped up so no instant fee.
        // - This was a instant relay: In this case, a) pay the slow relayer their reward and b) pay the instant relayer
        //      the full bridging amount, minus the realized LP fee and minus the slow relay fee. When the instant
        //      relayer called speedUpRelay they were docked this same amount, minus the instant relayer fee. As a
        //      result, they are effectively paid what they spent when speeding up the relay + the instantRelayFee.

        uint256 instantRelayerOrRecipientAmount =
            depositData.amount -
                _getAmountFromPct(relayData.realizedLpFeePct + depositData.slowRelayFeePct, depositData.amount);

        // Refund the instant relayer iff the instant relay params match the approved relay.
        bytes32 instantRelayHash = _getInstantRelayHash(depositHash, relayData);
        address instantRelayer = instantRelays[instantRelayHash];

<<<<<<< HEAD
        l1Token.safeTransfer(
            instantRelayer != address(0) ? instantRelayer : depositData.l1Recipient,
            instantRelayerOrRecipientAmount
        );
=======
        // If this is the WETH pool and the instant relayer is is address 0x0 (i.e the relay was not sped up) then:
        // a) withdraw WETH to ETH and b) send the ETH to the recipient.
        if (isWethPool && instantRelayer == address(0)) {
            WETH9Like(address(l1Token)).withdraw(instantRelayerOrRecipientAmount);
            depositData.l1Recipient.transfer(instantRelayerOrRecipientAmount);
            // Else, this is a normal slow relay being finalizes where the contract sends ERC20 to the recipient OR this
            // is the finalization of an instant relay where we need to reimburse the instant relayer in WETH.
        } else
            l1Token.safeTransfer(
                instantRelayer != address(0) ? instantRelayer : depositData.l1Recipient,
                instantRelayerOrRecipientAmount
            );
>>>>>>> ff231b4d

        // The slow relayer gets paid the slow relay fee. This is the same irrespective if the relay was sped up or not.
        uint256 slowRelayerAmount = _getAmountFromPct(depositData.slowRelayFeePct, depositData.amount);
        l1Token.safeTransfer(relayData.slowRelayer, slowRelayerAmount);

        uint256 totalAmountSent = instantRelayerOrRecipientAmount + slowRelayerAmount;

        // Update reserves by amounts changed and allocated LP fees.
        pendingReserves -= depositData.amount;
        liquidReserves -= totalAmountSent;
        utilizedReserves += int256(totalAmountSent);
        updateAccumulatedLpFees();
        allocateLpFees(_getAmountFromPct(relayData.realizedLpFeePct, depositData.amount));

        emit RelaySettled(depositHash, msg.sender, relayData);

        // Clean up state storage and receive gas refund. This also prevents `priceDisputed()` from being able to reset
        // this newly Finalized relay state.
        delete instantRelays[instantRelayHash];
        delete relayRequestAncillaryData[keccak256(ancillaryData)];
    }

    /**
     * @notice Callback for disputes, deletes disputed relay allowing a follow-up relay.
     * @dev timestamp and identifier are unused because ancillaryData contains a relay nonce and uniquely
     * identifies a relay request.
     * @param ancillaryData ancillary data for relay request.
     */
    function priceDisputed(
        // Unused, but the identifier should be same as bridgeAdmin.identifier()
        bytes32,
        // Unused, but timestamp should be same as the hashed relay.priceRequestTime included in relays[depositHash]
        uint32,
        bytes memory ancillaryData,
        // Unused as all of the relay data is hashed and stored in relays[depositHash], and we can lookup depositHash
        // using the ancillaryData
        SkinnyOptimisticOracleInterface.Request memory
    ) external onlyFromOptimisticOracle {
        bytes32 depositHash = relayRequestAncillaryData[keccak256(ancillaryData)];
        // We can delete the pending relay hash because we will still store data that must be carried over to a follow
        // up relay, namely the `instantRelayer` address which is stored in a separate mappign from the relay hashes.
        delete relays[depositHash];
    }

    /**
     * @notice Synchronize any balance changes in this contract with the utilized & liquid reserves. This would be done
     * at the conclusion of an L2->L1 token transfer via the canonical token bridge.
     */
    function sync() public nonReentrant() {
        // Check if the l1Token balance of the contract is greater than the liquidReserves. If it is then the bridging
        // action from L2->L1 has concluded and the local accounting can be updated.
        uint256 l1TokenBalance = l1Token.balanceOf(address(this));
        if (l1TokenBalance > liquidReserves) {
            // utilizedReserves can go to less than zero. This will happen if the accumulated fees exceeds the current
            // outstanding utilization. In other words, if outstanding bridging transfers are 0 then utilizedReserves
            // will equal the total LP fees accumulated over all time.
            utilizedReserves -= int256(l1TokenBalance - liquidReserves);
            liquidReserves = l1TokenBalance;
        }
    }

    /**
     * @notice Computes the exchange rate between LP tokens and L1Tokens. Used when adding/removing liquidity.
     */
    function exchangeRateCurrent() public returns (uint256) {
        if (totalSupply() == 0) return 1e18; //initial rate is 1 pre any mint action.

        // First, update fee counters and local accounting of finalized transfers from L2->L1.
        updateAccumulatedLpFees(); // Accumulate all allocated fees from the last time this method was called.
        sync(); // Fetch any balance changes due to token bridging finalization and factor them in.

        // ExchangeRate := (liquidReserves + utilizedReserves - undistributedLpFees) / lpTokenSupply
        uint256 numerator = liquidReserves - undistributedLpFees;
        if (utilizedReserves > 0) numerator += uint256(utilizedReserves);
        else numerator -= uint256(utilizedReserves * -1);
        return (numerator * 1e18) / totalSupply();
    }

    /**
     * @notice Computes the current liquidity utilization ratio.
     * @dev Used in computing realizedLpFeePct off-chain.
     */
    function liquidityUtilizationCurrent() public returns (uint256) {
        return liquidityUtilizationPostRelay(0);
    }

    /**
     * @notice Computes the liquidity utilization ratio post a relay of known size.
     * @dev Used in computing realizedLpFeePct off-chain.
     * @param relayedAmount Size of the relayed deposit to factor into the utilization calculation.
     */
    function liquidityUtilizationPostRelay(uint256 relayedAmount) public returns (uint256) {
        sync(); // Fetch any balance changes due to token bridging finalization and factor them in.

        // The liquidity utilization ratio is the ratio of utilized liquidity (pendingReserves + relayedAmount
        // +utilizedReserves) divided by the liquid reserves.
        uint256 numerator = pendingReserves + relayedAmount;
        if (utilizedReserves > 0) numerator += uint256(utilizedReserves);
        else numerator -= uint256(utilizedReserves * -1);

        // There are two cases where liquid reserves could be zero. Handle accordingly to avoid division by zero:
        // a) the pool is new and there no funds in it nor any bridging actions have happened. In this case the
        // numerator is 0 and liquid reserves are 0. The utilization is therefore 0.
        if (numerator == 0 && liquidReserves == 0) return 0;
        // b) the numerator is more than 0 and the liquid reserves are 0. in this case, The pool is at 100% utilization.
        if (numerator > 0 && liquidReserves == 0) return 1e18;

        // In all other cases, return the utilization ratio.
        return (numerator * 1e18) / liquidReserves;
    }

    /**
     * @notice Updates the address stored in this contract for the OptimisticOracle and the Store to the latest versions
     * set in the the Finder. We store these as local addresses to make relay methods more gas efficient.
     * @dev there is no risk of leaving this function public for anyone to call as in all cases we want the addresses
     * in this contract to map to the latest version in the Finder.
     */
    function syncWithFinderAddresses() public {
        FinderInterface finder = FinderInterface(bridgeAdmin.finder());

        optimisticOracle = SkinnyOptimisticOracleInterface(
            finder.getImplementationAddress(OracleInterfaces.SkinnyOptimisticOracle)
        );
        store = StoreInterface(finder.getImplementationAddress(OracleInterfaces.Store));
    }

    /**
     * @notice Updates the values of stored constants for the proposerBondPct, optimisticOracleLiveness and identifier
     * to that set in the bridge Admin. We store these as local variables to make the relay methods more gas efficient.
     * @dev there is no risk of leaving this function public for anyone to call as in all cases we want these values
     * in this contract to map to the latest version set in the BridgeAdmin.
     */
    function syncWithBridgeAdminParams() public {
        proposerBondPct = bridgeAdmin.proposerBondPct();
        optimisticOracleLiveness = bridgeAdmin.optimisticOracleLiveness();
        identifier = bridgeAdmin.identifier();
    }

    /************************************
     *          ADMIN FUNCTIONS         *
     ************************************/

    /**
     * @notice Enable the current bridge admin to transfer admin to to a new address.
     * @param _newAdmin Admin address of the new admin.
     */
    function changeAdmin(address _newAdmin) public override nonReentrant() {
        require(msg.sender == address(bridgeAdmin));
        bridgeAdmin = BridgeAdminInterface(_newAdmin);
        emit BridgePoolAdminTransferred(msg.sender, _newAdmin);
    }

    /************************************
     *           VIEW FUNCTIONS         *
     ************************************/

    /**
     * @notice Computes the current amount of unallocated fees that have accumulated from the previous time this the
     * contract was called.
     */
    function getAccumulatedFees() public view returns (uint256) {
        // UnallocatedLpFees := min(undistributedLpFees*lpFeeRatePerSecond*timeFromLastInteraction,undistributedLpFees)
        // The min acts to pay out all fees in the case the equation returns more than the remaining a fees.
        uint256 possibleUnpaidFees =
            (undistributedLpFees * lpFeeRatePerSecond * (getCurrentTime() - lastLpFeeUpdate)) / (1e18);
        return possibleUnpaidFees < undistributedLpFees ? possibleUnpaidFees : undistributedLpFees;
    }

    /**
     * @notice Returns ancillary data containing all relevant Relay data that voters can format into UTF8 and use to
     * determine if the relay is valid.
     * @dev Helpful method to test that ancillary data is constructed properly. We should consider removing if we don't
     * anticipate off-chain bots or users to call this method.
     * @param depositData Contains L2 deposit information used by off-chain validators to validate relay.
     * @param relayData Contains relay information used by off-chain validators to validate relay.
     * @return bytes New ancillary data that can be decoded into UTF8.
     */
    function getRelayAncillaryData(DepositData memory depositData, RelayData memory relayData)
        public
        view
        returns (bytes memory)
    {
<<<<<<< HEAD
        return AncillaryData.appendKeyValueBytes32("", "relayHash", _getRelayHash(depositData, relayData));
=======
        return _getRelayAncillaryData(_getRelayHash(depositData, relayData));
>>>>>>> ff231b4d
    }

    /**************************************
     *    INTERNAL & PRIVATE FUNCTIONS    *
     **************************************/

<<<<<<< HEAD
    // Note: this method is identical to `getRelayAncillaryData`, but it allows storage to be passed in, which saves
    // some gas (~3-4k) when called internally due to solidity not needing to copy the entire data structure and just
    // lazily read data when requested.
=======
    // Return UTF8-decodable ancillary data for relay price request associated with relay hash.
>>>>>>> ff231b4d
    function _getRelayAncillaryData(bytes32 relayHash) private pure returns (bytes memory) {
        return AncillaryData.appendKeyValueBytes32("", "relayHash", relayHash);
    }

    // Returns hash of unique relay and deposit event. This is added to the relay request's ancillary data.
    function _getRelayHash(DepositData memory depositData, RelayData memory relayData) private view returns (bytes32) {
        return
            keccak256(
                abi.encode(
                    depositData.chainId,
                    depositData.depositId,
                    depositData.l1Recipient,
                    depositData.l2Sender,
                    depositData.amount,
                    depositData.slowRelayFeePct,
                    depositData.instantRelayFeePct,
                    depositData.quoteTimestamp,
                    relayData.relayId,
                    relayData.realizedLpFeePct,
                    address(l1Token)
                )
            );
    }

    // Return hash of relay data, which is stored in state and mapped to a deposit hash.
    function _getRelayDataHash(RelayData memory _relayData) private pure returns (bytes32) {
        return keccak256(abi.encode(_relayData));
    }

    // Reverts if the stored relay data hash for `depositHash` does not match `_relayData`.
    function _validateRelayDataHash(bytes32 depositHash, RelayData memory _relayData) private view {
        require(
            relays[depositHash] == _getRelayDataHash(_relayData),
            "Hashed relay params do not match existing relay hash for deposit"
        );
    }

    // Return hash of unique instant relay and deposit event. This is stored in state and mapped to a deposit hash.
    function _getInstantRelayHash(bytes32 depositHash, RelayData memory _relayData) private pure returns (bytes32) {
        // Only include parameters that affect the "correctness" of an instant relay. For example, the realized LP fee
        // % directly affects how many tokens the instant relayer needs to send to the user, whereas the address of the
        // instant relayer does not matter for determing whether an instant relay is "correct".
        return keccak256(abi.encode(depositHash, _relayData.realizedLpFeePct));
    }

    // Update internal fee counters by adding in any accumulated fees from the last time this logic was called.
    function updateAccumulatedLpFees() internal {
        // Calculate the unallocatedAccumulatedFees from the last time the contract was called.
        uint256 unallocatedAccumulatedFees = getAccumulatedFees();

        // Decrement the undistributedLpFees by the amount of accumulated fees.
        undistributedLpFees = undistributedLpFees - unallocatedAccumulatedFees;

        lastLpFeeUpdate = uint32(getCurrentTime());
    }

    // Allocate fees to the LPs by incrementing counters.
    function allocateLpFees(uint256 allocatedLpFees) internal {
        // Add to the total undistributed LP fees and the utilized reserves. Adding it to the utilized reserves acts to
        // track the fees while they are in transit.
        if (allocatedLpFees > 0) {
            undistributedLpFees += allocatedLpFees;
            utilizedReserves += int256(allocatedLpFees);
        }
    }

    function _getAmountFromPct(uint64 percent, uint256 amount) private pure returns (uint256) {
        return (percent * amount) / 1e18;
    }

    function _getProposerBond(uint256 amount) private view returns (uint256) {
        return _getAmountFromPct(proposerBondPct, amount);
    }

    function _getDepositHash(DepositData memory depositData) private view returns (bytes32) {
        return
            keccak256(
                abi.encode(
                    depositData.chainId,
                    depositData.depositId,
                    depositData.l1Recipient,
                    depositData.l2Sender,
                    address(l1Token),
                    depositData.amount,
                    depositData.slowRelayFeePct,
                    depositData.instantRelayFeePct,
                    depositData.quoteTimestamp
                )
            );
    }

    // Proposes new price of True for relay event associated with `customAncillaryData` to optimistic oracle. If anyone
    // disagrees with the relay parameters and whether they map to an L2 deposit, they can dispute with the oracle.
    function _requestAndProposeOraclePriceRelay(
        uint256 amount,
        uint32 requestTimestamp,
        bytes memory customAncillaryData
    ) private {
        // Compute total proposal bond and pull from caller so that the OptimisticOracle can pull it from here.
<<<<<<< HEAD
        uint256 totalBond =
            (uint256(bridgeAdmin.proposerBondPct()) * amount) / 1e18 + store.computeFinalFee(address(l1Token)).rawValue;
=======
        uint256 finalFee = store.computeFinalFee(address(l1Token)).rawValue;
        uint256 totalBond = (uint256(proposerBondPct) * amount) / 1e18 + finalFee;
>>>>>>> ff231b4d

        l1Token.safeTransferFrom(msg.sender, address(this), totalBond);
        l1Token.safeApprove(address(optimisticOracle), totalBond);

        optimisticOracle.requestAndProposePriceFor(
            identifier,
            requestTimestamp,
            customAncillaryData,
            IERC20(l1Token),
            // Set reward to 0, since we'll settle proposer reward payouts directly from this contract after a relay
            // proposal has passed the challenge period.
            0,
            // Set the Optimistic oracle proposer bond for the price request.
            _getProposerBond(amount),
            // Set the Optimistic oracle liveness for the price request.
            uint256(optimisticOracleLiveness),
            // Caller is proposer.
            msg.sender,
            // Canonical value representing "True"; i.e. the proposed relay is valid.
            int256(1e18)
        );
    }

    // Added to enable the BridgePool to receive ETH. used when unwrapping Weth.
    receive() external payable {}
}<|MERGE_RESOLUTION|>--- conflicted
+++ resolved
@@ -266,11 +266,7 @@
         require(relays[depositHash] == bytes32(0), "Pending relay exists");
 
         // If no pending relay for this deposit, then associate the caller's relay attempt with it.
-<<<<<<< HEAD
-        uint256 priceRequestTime = getCurrentTime();
-=======
         uint32 priceRequestTime = uint32(getCurrentTime());
->>>>>>> ff231b4d
 
         // Save hash of new relay attempt parameters.
         RelayData memory relayData =
@@ -353,11 +349,6 @@
         // Else, this is a normal ERC20 token. Send to recipient.
         else l1Token.safeTransferFrom(msg.sender, depositData.l1Recipient, recipientAmount);
 
-<<<<<<< HEAD
-        l1Token.safeTransferFrom(msg.sender, depositData.l1Recipient, depositData.amount - feesTotal);
-
-=======
->>>>>>> ff231b4d
         emit RelaySpedUp(depositHash, msg.sender, relayData);
     }
 
@@ -370,52 +361,20 @@
      * @param depositData Unique set of L2 deposit data that caller is trying to settle a relay for.
      * @param relayData Parameters of Relay that caller is attempting to settle. Must hash to the stored relay hash
      * for this deposit.
-<<<<<<< HEAD
-     * @param ancillaryData Relay price request's ancillary data. Used to check status of relay price request.
-=======
->>>>>>> ff231b4d
      * @param request Relay price request struct. Used to check status of relay price request.
      */
     function settleRelay(
         DepositData memory depositData,
         RelayData memory relayData,
-<<<<<<< HEAD
-        bytes memory ancillaryData,
-=======
         // TODO: Can we infer `request` using just the information stored in this contract and passed into this
         // method? The tricky part is that some of the params such as `finalFee`, `expirationTime`, `customLiveness`,
         // and `bond` all rely on contract state variables that might have changed since the relay was originally sent.
->>>>>>> ff231b4d
         SkinnyOptimisticOracleInterface.Request memory request
     ) public nonReentrant() {
         bytes32 depositHash = _getDepositHash(depositData);
         _validateRelayDataHash(depositHash, relayData);
         require(relayData.relayState == RelayState.Pending, "Already settled");
 
-<<<<<<< HEAD
-        // Optimistically try to settle relay. If this transaction settles the relay, then check the newly resolved
-        // price. Otherwise grab the already resolved price.
-        try
-            optimisticOracle.settle(
-                address(this),
-                bridgeAdmin.identifier(),
-                uint32(relayData.priceRequestTime),
-                ancillaryData,
-                request
-            )
-        returns (
-            uint256, // Unused payout amount, as we only care to check whether the price resolved to True or False.
-            int256 resolvedPrice
-        ) {
-            require(resolvedPrice == int256(1e18), "Settle relay iff price is True");
-        } catch {
-            // We could not settle the request, therefore check if its already been resolved.
-            require(
-                optimisticOracle.hasPrice(
-                    address(this),
-                    bridgeAdmin.identifier(),
-                    uint32(relayData.priceRequestTime),
-=======
         // Resolve request if it is not settled or grab its resolved price if it is. If the request.settled param does
         // not match the one stored in the relay price request on the OptimisticOracle, then this will revert. The
         // relay price request must be linked to ancillary data that is derived from the `depositData` and `relayData`,
@@ -434,7 +393,6 @@
                     address(this),
                     identifier,
                     relayData.priceRequestTime,
->>>>>>> ff231b4d
                     ancillaryData,
                     request
                 ) && request.resolvedPrice == int256(1e18),
@@ -470,12 +428,6 @@
         bytes32 instantRelayHash = _getInstantRelayHash(depositHash, relayData);
         address instantRelayer = instantRelays[instantRelayHash];
 
-<<<<<<< HEAD
-        l1Token.safeTransfer(
-            instantRelayer != address(0) ? instantRelayer : depositData.l1Recipient,
-            instantRelayerOrRecipientAmount
-        );
-=======
         // If this is the WETH pool and the instant relayer is is address 0x0 (i.e the relay was not sped up) then:
         // a) withdraw WETH to ETH and b) send the ETH to the recipient.
         if (isWethPool && instantRelayer == address(0)) {
@@ -488,7 +440,6 @@
                 instantRelayer != address(0) ? instantRelayer : depositData.l1Recipient,
                 instantRelayerOrRecipientAmount
             );
->>>>>>> ff231b4d
 
         // The slow relayer gets paid the slow relay fee. This is the same irrespective if the relay was sped up or not.
         uint256 slowRelayerAmount = _getAmountFromPct(depositData.slowRelayFeePct, depositData.amount);
@@ -671,24 +622,14 @@
         view
         returns (bytes memory)
     {
-<<<<<<< HEAD
-        return AncillaryData.appendKeyValueBytes32("", "relayHash", _getRelayHash(depositData, relayData));
-=======
         return _getRelayAncillaryData(_getRelayHash(depositData, relayData));
->>>>>>> ff231b4d
     }
 
     /**************************************
      *    INTERNAL & PRIVATE FUNCTIONS    *
      **************************************/
 
-<<<<<<< HEAD
-    // Note: this method is identical to `getRelayAncillaryData`, but it allows storage to be passed in, which saves
-    // some gas (~3-4k) when called internally due to solidity not needing to copy the entire data structure and just
-    // lazily read data when requested.
-=======
     // Return UTF8-decodable ancillary data for relay price request associated with relay hash.
->>>>>>> ff231b4d
     function _getRelayAncillaryData(bytes32 relayHash) private pure returns (bytes memory) {
         return AncillaryData.appendKeyValueBytes32("", "relayHash", relayHash);
     }
@@ -788,13 +729,8 @@
         bytes memory customAncillaryData
     ) private {
         // Compute total proposal bond and pull from caller so that the OptimisticOracle can pull it from here.
-<<<<<<< HEAD
-        uint256 totalBond =
-            (uint256(bridgeAdmin.proposerBondPct()) * amount) / 1e18 + store.computeFinalFee(address(l1Token)).rawValue;
-=======
         uint256 finalFee = store.computeFinalFee(address(l1Token)).rawValue;
         uint256 totalBond = (uint256(proposerBondPct) * amount) / 1e18 + finalFee;
->>>>>>> ff231b4d
 
         l1Token.safeTransferFrom(msg.sender, address(this), totalBond);
         l1Token.safeApprove(address(optimisticOracle), totalBond);
