--- conflicted
+++ resolved
@@ -14,13 +14,8 @@
     "@uniswap/lib": "4.0.1-alpha",
     "@uniswap/v2-core": "1.0.0",
     "@uniswap/v2-periphery": "1.1.0-beta.0",
-<<<<<<< HEAD
-    "@uniswap/v3-core": "^1.0.0-rc.2",
-    "@uniswap/v3-periphery": "^1.0.0-beta.23",
-=======
     "@uniswap/v3-periphery": "^1.0.0-beta.23",
     "@uniswap/v3-core": "^1.0.0-rc.2",
->>>>>>> 9d643e98
     "decimal.js": "^10.2.1"
   },
   "devDependencies": {
