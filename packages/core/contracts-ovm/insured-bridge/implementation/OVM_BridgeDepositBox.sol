// SPDX-License-Identifier: AGPL-3.0-only
pragma solidity >=0.7.6;

import "../external/OVM_Testable.sol"; //TODO: replace this with the normal UMA Testable once we can use 0.8 solidity.

import { OVM_CrossDomainEnabled } from "@eth-optimism/contracts/libraries/bridge/OVM_CrossDomainEnabled.sol";
import { Lib_PredeployAddresses } from "@eth-optimism/contracts/libraries/constants/Lib_PredeployAddresses.sol";

// Define some interfaces and helper libraries. This is temporary until we can bump the solidity version in these
// contracts to 0.8.x and import the rest of these libs from other UMA contracts in the repo.
library TokenHelper {
    function safeTransferFrom(
        address token,
        address from,
        address to,
        uint256 value
    ) internal {
        // bytes4(keccak256(bytes('transferFrom(address,address,uint256)')));
        (bool success, bytes memory data) = token.call(abi.encodeWithSelector(0x23b872dd, from, to, value));
        require(
            success && (data.length == 0 || abi.decode(data, (bool))),
            "TokenHelper::transferFrom: transferFrom failed"
        );
    }
}

interface TokenLike {
    function balanceOf(address guy) external returns (uint256 wad);
}

interface StandardBridgeLike {
    function withdrawTo(
        address _l2Token,
        address _to,
        uint256 _amount,
        uint32 _l1Gas,
        bytes calldata _data
    ) external;
}

/**
 * @title OVM Bridge Deposit Box.
 * @notice Accepts deposits on Optimism L2 to relay to Ethereum L1 as part of the UMA insured bridge system.
 */

contract OVM_BridgeDepositBox is OVM_CrossDomainEnabled, OVM_Testable {
    /*************************************
     *  OVM DEPOSIT BOX DATA STRUCTURES  *
     *************************************/

    // Address of the L1 contract that acts as the owner of this Bridge deposit box.
    address public bridgeAdmin;

    // Track the total number of deposits. Used as a unique identifier for bridged transfers.
    uint256 public numberOfDeposits;

    struct L2TokenRelationships {
        address l1Token;
        address l1BridgePool;
        uint64 lastBridgeTime;
        bool depositsEnabled;
    }

    // Mapping of whitelisted L2Token to L2TokenRelationships. Contains L1 TokenAddress and the last time this token
    // type was bridged. Used to rate limit bridging actions to prevent DOS on L1.
    mapping(address => L2TokenRelationships) public whitelistedTokens;

    // Minimum time that must elapse between bridging actions for a given token. Used to rate limit bridging back to L1.
    uint64 public minimumBridgingDelay;

    /****************************************
     *                EVENTS                *
     ****************************************/

    event SetBridgeAdmin(address newBridgeAdmin);
    event SetMinimumBridgingDelay(uint64 newMinimumBridgingDelay);
    event WhitelistToken(address l1Token, address l2Token, uint64 lastBridgeTime, address bridgePool);
    event DepositsEnabled(address l2Token, bool depositsEnabled);
    // TODO: change the order of these to match the way they are used in the bridge pool.
    event FundsDeposited(
        uint8 chainId,
        uint256 depositId,
<<<<<<< HEAD
        address sender,
        address recipient,
=======
        uint256 depositTimestamp,
        address l1Recipient,
        address l2Sender,
>>>>>>> 8edb5492
        address l1Token,
        uint256 amount,
        uint64 slowRelayFeePct,
        uint64 instantRelayFeePct,
        uint64 quoteTimestamp
    );
    event TokensBridged(address l2Token, uint256 numberOfTokensBridged, uint256 l1Gas, address caller);

    /****************************************
     *               MODIFIERS              *
     ****************************************/

    modifier onlyIfDepositsEnabled(address _l2Token) {
        require(whitelistedTokens[_l2Token].depositsEnabled, "Contract is disabled");
        _;
    }

    /**
     * @notice Construct the OVM Bridge Deposit Box
     * @param _bridgeAdmin Address of the cross-chain administrator on L1. This contract deploys new BridgePool
     *    contracts that facilitate withdrawals, and can call permissioned functions on this contract.
     * @param _minimumBridgingDelay Minimum second that must elapse between L2->L1 token transfer to prevent dos.
     * @param timerAddress Timer used to synchronize contract time in testing. Set to 0x000... in production.
     */
    constructor(
        address _bridgeAdmin,
        uint64 _minimumBridgingDelay,
        address timerAddress
    ) OVM_CrossDomainEnabled(Lib_PredeployAddresses.L2_CROSS_DOMAIN_MESSENGER) OVM_Testable(timerAddress) {
        require(_bridgeAdmin != address(0), "Bad bridge admin address");
        _setBridgeAdmin(_bridgeAdmin);
        _setMinimumBridgingDelay(_minimumBridgingDelay);
    }

    /**************************************
     *          ADMIN FUNCTIONS           *
     **************************************/

    /**
     * @notice Changes the L1 administrator associated with this L2 deposit deposit box.
     * @dev Only callable by the existing bridgeAdmin via the optimism cross domain messenger.
     * @param _bridgeAdmin address of the new L1 admin contract.
     */
    function setBridgeAdmin(address _bridgeAdmin) public onlyFromCrossDomainAccount(bridgeAdmin) {
        _setBridgeAdmin(_bridgeAdmin);
    }

    /**
     * @notice Changes the minimum time in seconds that must elapse between withdraws from L2->L1.
     * @dev Only callable by the existing bridgeAdmin via the optimism cross domain messenger.
     * @param _minimumBridgingDelay the new minimum delay.
     */
    function setMinimumBridgingDelay(uint64 _minimumBridgingDelay) public onlyFromCrossDomainAccount(bridgeAdmin) {
        _setMinimumBridgingDelay(_minimumBridgingDelay);
    }

    /**
     * @notice Enables L1 owner to whitelist a L1 Token <-> L2 Token pair for bridging.
     * @dev Only callable by the existing bridgeAdmin via the optimism cross domain messenger.
     * @param l1Token Address of the canonical L1 token. This is the token users will receive on Ethereum.
     * @param l2Token Address of the L2 token representation. This is the token users would deposit on optimism.
     * @param l1BridgePool Address of the L1 withdrawal pool linked to this L2+L1 token.
     */
    function whitelistToken(
        address l1Token,
        address l2Token,
        address l1BridgePool
    ) public onlyFromCrossDomainAccount(bridgeAdmin) {
        whitelistedTokens[l2Token] = L2TokenRelationships({
            l1Token: l1Token,
            l1BridgePool: l1BridgePool,
            lastBridgeTime: uint64(getCurrentTime()),
            depositsEnabled: true
        });

        emit WhitelistToken(l1Token, l2Token, uint64(getCurrentTime()), l1BridgePool);
    }

    /**
     * @notice L1 owner can enable/disable deposits for a whitelisted tokens.
     * @dev Only callable by the existing bridgeAdmin via the optimism cross domain messenger.
     * @param _l2Token address of L2 token to enable/disable deposits for.
     * @param _depositsEnabled bool to set if the deposit box should accept/reject deposits.
     */
    function setEnableDeposits(address _l2Token, bool _depositsEnabled) public onlyFromCrossDomainAccount(bridgeAdmin) {
        whitelistedTokens[_l2Token].depositsEnabled = _depositsEnabled;
        emit DepositsEnabled(_l2Token, _depositsEnabled);
    }

    /**************************************
     *         DEPOSITOR FUNCTIONS        *
     **************************************/

    /**
     * @notice Called by L2 user to bridge funds between L2 and L1.
     * @dev Emits the `FundsDeposited` event which relayers listen for as part of the bridging action.
     * @dev The caller must first approve this contract to spend `amount` of `l2Token`.
     * @param l1Recipient L1 address that should receive the tokens.
     * @param l2Token L2 token to deposit.
     * @param amount How many L2 tokens should be deposited.
     * @param slowRelayFeePct Max fraction of `amount` that the depositor is willing to pay as a slow relay fee.
     * @param instantRelayFeePct Fraction of `amount` that the depositor is willing to pay as a instant relay fee.
     * @param quoteTimestamp Timestamp, at which the depositor will be quoted for L1 liquidity. This enables the
     *    depositor to know the L1 fees before submitting their deposit. Must be within 10 mins of the current time.
     */
    function deposit(
        address l1Recipient,
        address l2Token,
        uint256 amount,
        uint64 slowRelayFeePct,
        uint64 instantRelayFeePct,
        uint64 quoteTimestamp
    ) public onlyIfDepositsEnabled(l2Token) {
        require(isWhitelistToken(l2Token), "deposit token not whitelisted");
        // We limit the sum of slow and instant relay fees to 50% to prevent the user spending all their funds on fees.
        // The realizedLPFeePct on L1 is limited to 50% so the total spent on fees does not ever exceed 100%.
        require(slowRelayFeePct <= 0.25e18, "slowRelayFeePct can not exceed 25%");
        require(instantRelayFeePct <= 0.25e18, "instantRelayFeePct can not exceed 25%");

        // Note that the OVM's notion of `block.timestamp` is different to the main ethereum L1 EVM. The OVM timestamp
        // corresponds to the L1 timestamp of the last confirmed L1 ⇒ L2 transaction. The quoteTime must be within 10
        // mins of the current time to allow for this variance.
        require(
            getCurrentTime() >= quoteTimestamp - 10 minutes && getCurrentTime() <= quoteTimestamp + 10 minutes,
            "deposit mined after deadline"
        );

        emit FundsDeposited(
<<<<<<< HEAD
            69, // In Solidity v8 can use chainId: https://docs.soliditylang.org/en/v0.8.0/units-and-global-variables.html
            numberOfDeposits, // the current number of deposits acts as a deposit ID (nonce).
=======
            numberOfDeposits, // depositId: the current number of deposits acts as a deposit ID (nonce).
            getCurrentTime(),
            l1Recipient,
>>>>>>> 8edb5492
            msg.sender,
            whitelistedTokens[l2Token].l1Token,
            amount,
            slowRelayFeePct,
            instantRelayFeePct,
            quoteTimestamp
        );

        numberOfDeposits += 1;

        TokenHelper.safeTransferFrom(l2Token, msg.sender, address(this), amount);
    }

    /**************************************
     *          RELAYER FUNCTIONS         *
     **************************************/

    /**
     * @notice Called by relayer (or any other EOA) to move a batch of funds from the deposit box, through the canonical
     *      token bridge, to the L1 Withdraw box.
     * @dev The frequency that this function can be called is rate limited by the `minimumBridgingDelay` to prevent spam
     *      on L1 as the finalization of a L2->L1 tx is quite expensive.
     * @param l2Token L2 token to relay over the canonical bridge.
     * @param l1Gas Unused by optimism, but included for potential forward compatibility considerations.
     */
    function bridgeTokens(address l2Token, uint32 l1Gas) public {
        uint256 bridgeDepositBoxBalance = TokenLike(l2Token).balanceOf(address(this));
        require(bridgeDepositBoxBalance > 0, "can't bridge zero tokens");
        require(isWhitelistToken(l2Token), "can't bridge non-whitelisted token");
        require(hasEnoughTimeElapsedToBridge(l2Token), "not enough time has elapsed from previous bridge");

        whitelistedTokens[l2Token].lastBridgeTime = uint64(getCurrentTime());

        StandardBridgeLike(Lib_PredeployAddresses.L2_STANDARD_BRIDGE).withdrawTo(
            l2Token, // _l2Token. Address of the L2 token to bridge over.
            whitelistedTokens[l2Token].l1BridgePool, // _to. Withdraw, over the bridge, to the l1 withdraw contract.
            bridgeDepositBoxBalance, // _amount. Send the full balance of the deposit box to bridge.
            l1Gas, // _l1Gas. Unused, but included for potential forward compatibility considerations
            "0x" // _data. TODO: add additional info into this data prop this.
        );

        emit TokensBridged(l2Token, bridgeDepositBoxBalance, l1Gas, msg.sender);
    }

    /**************************************
     *           VIEW FUNCTIONS           *
     **************************************/

    /**
     * @notice Checks if a given L2 token is whitelisted.
     * @param l2Token L2 token to check against the whitelist.
     */
    function isWhitelistToken(address l2Token) public view returns (bool) {
        return whitelistedTokens[l2Token].l1Token != address(0);
    }

    /**
     * @notice Checks if enough time has elapsed from the previous bridge transfer to execute another bridge transfer.
     * @param l2Token L2 token to check against last bridge time delay.
     */
    function hasEnoughTimeElapsedToBridge(address l2Token) public view returns (bool) {
        return getCurrentTime() > whitelistedTokens[l2Token].lastBridgeTime + minimumBridgingDelay;
    }

    /**************************************
     *        INTERNAL FUNCTIONS          *
     **************************************/

    function _setBridgeAdmin(address _l1BridgeAdmin) internal {
        require(_l1BridgeAdmin != address(0), "Bad bridge router address");
        bridgeAdmin = _l1BridgeAdmin;
        emit SetBridgeAdmin(bridgeAdmin);
    }

    function _setMinimumBridgingDelay(uint64 _MinimumBridgingDelay) internal {
        minimumBridgingDelay = _MinimumBridgingDelay;
        emit SetMinimumBridgingDelay(minimumBridgingDelay);
    }
}<|MERGE_RESOLUTION|>--- conflicted
+++ resolved
@@ -80,14 +80,8 @@
     event FundsDeposited(
         uint8 chainId,
         uint256 depositId,
-<<<<<<< HEAD
-        address sender,
-        address recipient,
-=======
-        uint256 depositTimestamp,
         address l1Recipient,
         address l2Sender,
->>>>>>> 8edb5492
         address l1Token,
         uint256 amount,
         uint64 slowRelayFeePct,
@@ -216,14 +210,9 @@
         );
 
         emit FundsDeposited(
-<<<<<<< HEAD
             69, // In Solidity v8 can use chainId: https://docs.soliditylang.org/en/v0.8.0/units-and-global-variables.html
-            numberOfDeposits, // the current number of deposits acts as a deposit ID (nonce).
-=======
             numberOfDeposits, // depositId: the current number of deposits acts as a deposit ID (nonce).
-            getCurrentTime(),
             l1Recipient,
->>>>>>> 8edb5492
             msg.sender,
             whitelistedTokens[l2Token].l1Token,
             amount,
