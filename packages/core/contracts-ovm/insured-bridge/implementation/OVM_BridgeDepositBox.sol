--- conflicted
+++ resolved
@@ -85,11 +85,7 @@
         uint256 amount,
         uint64 slowRelayFeePct,
         uint64 instantRelayFeePct,
-<<<<<<< HEAD
-        uint64 quoteDeadline
-=======
         uint64 quoteTimestamp
->>>>>>> 8f786d28
     );
     event TokensBridged(address l2Token, uint256 numberOfTokensBridged, uint256 l1Gas, address caller);
 
@@ -191,13 +187,8 @@
      * @param amount How many L2 tokens should be deposited.
      * @param slowRelayFeePct Max fraction of `amount` that the depositor is willing to pay as a slow relay fee.
      * @param instantRelayFeePct Fraction of `amount` that the depositor is willing to pay as a instant relay fee.
-<<<<<<< HEAD
-     * @param quoteDeadline Timestamp, after which, this transaction will revert. The depositor will accept L1 LP fees
-     *      for any utilization amount up to this timestamp.
-=======
      * @param quoteTimestamp Timestamp, at which the depositor will be quoted for L1 liquidity. This enables the
      *    depositor to know the L1 fees before submitting their deposit. Must be within 10 mins of the current time.
->>>>>>> 8f786d28
      */
     function deposit(
         address recipient,
@@ -205,20 +196,6 @@
         uint256 amount,
         uint64 slowRelayFeePct,
         uint64 instantRelayFeePct,
-<<<<<<< HEAD
-        uint64 quoteDeadline
-    ) public onlyIfDepositsEnabled(l2Token) {
-        require(isWhitelistToken(l2Token), "deposit token not whitelisted");
-        require(
-            slowRelayFeePct + instantRelayFeePct <= 0.5e18,
-            "sum of slow & instant relayer fees can not exceed 50%"
-        );
-
-        // Note that the OVM's notion of `block.timestamp` is marginally different to the main ethereum L1 EVM. The OVM
-        // timestamp corresponds to the L1 timestamp of the last confirmed L1 ⇒ L2 transaction. If five minutes have
-        // passed since the last L1 ⇒ L2 transaction, the timestamp is automatically refreshed.
-        require(quoteDeadline >= getCurrentTime(), "deposit mined after deadline");
-=======
         uint64 quoteTimestamp
     ) public onlyIfDepositsEnabled(l2Token) {
         require(isWhitelistToken(l2Token), "deposit token not whitelisted");
@@ -232,7 +209,6 @@
             getCurrentTime() >= quoteTimestamp - 10 minutes && getCurrentTime() <= quoteTimestamp + 10 minutes,
             "deposit mined after deadline"
         );
->>>>>>> 8f786d28
 
         emit FundsDeposited(
             numberOfDeposits, // the current number of deposits acts as a deposit ID (nonce).
@@ -243,11 +219,7 @@
             amount,
             slowRelayFeePct,
             instantRelayFeePct,
-<<<<<<< HEAD
-            quoteDeadline
-=======
             quoteTimestamp
->>>>>>> 8f786d28
         );
 
         numberOfDeposits += 1;
