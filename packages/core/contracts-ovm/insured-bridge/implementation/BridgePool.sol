--- conflicted
+++ resolved
@@ -20,7 +20,7 @@
  * @notice Contract deployed on L1 that provides methods for "Relayers" to fulfill deposit orders that originated on L2.
  * The Relayers can either post capital to fulfill the deposit instantly, or request that the funds are taken out of
  * a passive liquidity provider pool following a challenge period. Related, this contract ingests liquidity from
- * passive liquidity providers and returns them claims to withdraw their funds. Liquidity providers are incentivize
+ * passive liquidity providers and returns them claims to withdraw their funds. Liquidity providers are incentivized
  * to post collateral by earning a fee per fulfilled deposit order.
  * @dev A "Deposit" is an order to send capital from L2 to L1, and a "Relay" is a fulfillment attempt of that order.
  */
@@ -45,12 +45,6 @@
 
     // Cumulative undistributed LP fees. As fees accumulate, they are subtracted from this number.
     uint256 public undistributedLpFees;
-<<<<<<< HEAD
-
-    // How long, in seconds, it takes for transfers to move from L2 optimism to L1 Ethereum.
-    uint256 public optimismL2toL1Time = 1 weeks;
-=======
->>>>>>> 54cabe8b
 
     // Administrative contract that deployed this contract and also houses all state variables needed to relay deposits.
     BridgeAdminInterface public bridgeAdmin;
@@ -154,7 +148,6 @@
         liquidReserves += l1TokenAmount;
 
         emit LiquidityAdded(address(l1Token), l1TokenAmount, lpTokensToMint, msg.sender);
-        emit LiquidityAdded(address(l1Token), l1TokenAmount, 0, msg.sender);
     }
 
     function removeLiquidity(uint256 lpTokenAmount) public {
@@ -348,25 +341,15 @@
 
         uint256 totalAmountSent = instantRelayerOrRecipientAmount + slowRelayerAmount;
 
-<<<<<<< HEAD
-        liquidReserves -= totalAmountSent;
-        utilizedReserves += int256(totalAmountSent);
-=======
         // Update reserves by amounts changed and allocated LP fees.
         liquidReserves -= totalAmountSent;
         utilizedReserves += int256(totalAmountSent);
         updateAccumulatedLpFees();
         allocateLpFees(_getAmountFromPct(relay.realizedLpFeePct, _depositData.amount));
->>>>>>> 54cabe8b
-
-        updateFeeCounters(_getAmountFromPct(relay.realizedLpFeePct, _depositData.amount));
-
-<<<<<<< HEAD
+
         emit SettledRelay(depositHash, keccak256(getRelayAncillaryData(_depositData, relay)), msg.sender);
     }
 
-=======
->>>>>>> 54cabe8b
     /**
      * @notice OptimisticOracle will callback to this function after a pending relay is disputed. This function should
      * ensure that another slow relayer can fulfill the disputed relay for an L2 deposit.
@@ -413,11 +396,7 @@
         if (totalSupply() == 0) return 1e18; //initial rate is 1 pre any mint action.
 
         // First, update fee counters and local accounting of finalized transfers from L2->L1.
-<<<<<<< HEAD
-        updateFeeCounters(0); // Accumulate all allocated fees from the last time this method was called.
-=======
         updateAccumulatedLpFees(); // Accumulate all allocated fees from the last time this method was called.
->>>>>>> 54cabe8b
         sync(); // Fetch any balance changes due to token bridging finalization and factor them in.
 
         // ExchangeRate := (liquidReserves+utilizedReserves-undistributedLpFees)/lpTokenSupply
@@ -438,11 +417,7 @@
      * @notice Computes the current amount of unallocated fees that have accumulated from the previous time this the
      * contract was called.
      */
-<<<<<<< HEAD
-    function getUnallocatedAccumulatedFees() public view returns (uint256) {
-=======
     function getAccumulatedFees() public view returns (uint256) {
->>>>>>> 54cabe8b
         // UnallocatedLpFees := min(undistributedLpFees*lpFeeRatePerSecond*timeFromLastInteraction,undistributedLpFees)
         // The min acts to pay out all fees in the case the equation returns more than the remaining a fees.
         return
@@ -541,24 +516,6 @@
      *    INTERNAL & PRIVATE FUNCTIONS    *
      **************************************/
 
-<<<<<<< HEAD
-    // Update the internal fee counter metrics by adding in any accumulated fees from the last time this logic was
-    // called. Considers any allocated fees that are assigned to the LPs at the conclusion of a bridging action.
-    function updateFeeCounters(uint256 allocatedLpFees) internal {
-        // Calculate the unallocatedAccumulatedFees from the last time the contract was called.
-        uint256 unallocatedAccumulatedFees = getUnallocatedAccumulatedFees();
-
-        // Decrement the undistributedLpFees by the amount of accumulated fees.
-        undistributedLpFees = undistributedLpFees > unallocatedAccumulatedFees
-            ? undistributedLpFees - unallocatedAccumulatedFees
-            : 0;
-
-        lastLpFeeUpdate = getCurrentTime();
-
-        // If this method was called from settleRelay then it includes the exact amount of fees to be attributed to the
-        // Liquidity providers. add this to the total undistributed LP fees and the utalized reserves. Adding it to the
-        // utalized reserves acts to book keep the fees while they are in transit.
-=======
     // Update internal fee counters by adding in any accumulated fees from the last time this logic was called.
     function updateAccumulatedLpFees() internal {
         // Calculate the unallocatedAccumulatedFees from the last time the contract was called.
@@ -574,7 +531,6 @@
     function allocateLpFees(uint256 allocatedLpFees) internal {
         // Add to the total undistributed LP fees and the utilized reserves. Adding it to the utilized reserves acts to
         // track the fees while they are in transit.
->>>>>>> 54cabe8b
         if (allocatedLpFees > 0) {
             undistributedLpFees += allocatedLpFees;
             utilizedReserves += int256(allocatedLpFees);
