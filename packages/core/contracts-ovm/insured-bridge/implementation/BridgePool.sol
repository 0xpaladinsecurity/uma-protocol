--- conflicted
+++ resolved
@@ -69,11 +69,7 @@
         uint256 amount;
         uint64 slowRelayFeePct;
         uint64 instantRelayFeePct;
-<<<<<<< HEAD
-        uint64 quoteDeadline;
-=======
         uint64 quoteTimestamp;
->>>>>>> 8f786d28
     }
 
     // A Relay is linked to a L2 Deposit.
@@ -89,6 +85,7 @@
     // made for this deposit. Contains information necessary to pay out relayers on successful relay. Deposits get
     // reset to the "Uninitialized" state when they are disputed on the OptimisticOracle.
     mapping(bytes32 => RelayData) public relays;
+
     // Associates ancillary data related to relay price request with the deposit hash that the relay is attempting to
     // fulfill. We need to key by the ancillary data so that the OptimisticOracle can locate relays on callbacks using
     // only price requests' ancillary data. The ancillary data should contain all information required by off-chain
@@ -135,7 +132,6 @@
         address _timer
     ) Testable(_timer) ExpandedERC20("UMA Insured Bride LP Token", "UMA-LP", 18) {
         bridgeAdmin = BridgeAdminInterface(_bridgeAdmin);
-        require(bridgeAdmin.finder() != address(0), "Invalid bridge pool factory");
 
         l1Token = IERC20(_l1Token);
         lastLpFeeUpdate = getCurrentTime();
@@ -187,15 +183,9 @@
      * @param amount Amount deposited on L2 to be brought over to L1.
      * @param slowRelayFeePct Max fraction of `amount` that the depositor is willing to pay as a slow relay fee.
      * @param instantRelayFeePct Fraction of `amount` that the depositor is willing to pay as a instant relay fee.
-<<<<<<< HEAD
-     * @param quoteDeadline Timestamp up until the depositor is willing to accept an LP quotation for.
-     * @param realizedLpFeePct LP fee calculated off-chain considering the L1 pool liquidity at deposit time, before
-     *      quoteDeadline. The OO acts to verify the correctness of this realized fee. Can not exceed 50%.
-=======
      * @param quoteTimestamp Timestamp up until the depositor is willing to accept an LP quotation for.
      * @param realizedLpFeePct LP fee calculated off-chain considering the L1 pool liquidity at deposit time, before
      *      quoteTimestamp. The OO acts to verify the correctness of this realized fee. Can not exceed 50%.
->>>>>>> 8f786d28
      */
     function relayDeposit(
         uint64 depositId,
@@ -205,21 +195,14 @@
         uint256 amount,
         uint64 slowRelayFeePct,
         uint64 instantRelayFeePct,
-<<<<<<< HEAD
-        uint64 quoteDeadline,
-        uint64 realizedLpFeePct
-    ) public {
-        require(realizedLpFeePct <= 0.5e18, "Invalid realized LP fee");
-=======
         uint64 quoteTimestamp,
         uint64 realizedLpFeePct
     ) public {
         // The realizedLPFeePct should never be greater than 0.5e18 and the slow and instant relay fees
         // should never be more than 0.25e18 each.
-        require(slowRelayFeePct < 0.25e18, "Invalid slowRelayFeePct");
-        require(instantRelayFeePct < 0.25e18, "Invalid instantRelayFeePct");
-        require(realizedLpFeePct < 0.5e18, "Invalid realizedLpFeePct");
->>>>>>> 8f786d28
+        require(slowRelayFeePct < 0.25e18);
+        require(instantRelayFeePct < 0.25e18);
+        require(realizedLpFeePct < 0.5e18);
 
         // Check if there is a pending relay for this deposit.
         DepositData memory depositData =
@@ -232,11 +215,7 @@
                 amount: amount,
                 slowRelayFeePct: slowRelayFeePct,
                 instantRelayFeePct: instantRelayFeePct,
-<<<<<<< HEAD
-                quoteDeadline: quoteDeadline
-=======
                 quoteTimestamp: quoteTimestamp
->>>>>>> 8f786d28
             });
         bytes32 depositHash = _getDepositHash(depositData);
         require(relays[depositHash].relayState == RelayState.Uninitialized, "Pending relay for deposit exists");
@@ -260,15 +239,7 @@
 
         // Sanity check that pool has enough balance to cover relay amount + proposer reward. Reward amount will be
         // paid on settlement after the OptimisticOracle price request has passed the challenge period.
-<<<<<<< HEAD
-        require(
-            l1Token.balanceOf(address(this)) >=
-                amount + _getAmountFromPct(slowRelayFeePct + instantRelayFeePct, amount),
-            "Insufficient pool balance"
-        );
-=======
         require(l1Token.balanceOf(address(this)) >= amount + _getProposerBond(amount), "Insufficient pool balance");
->>>>>>> 8f786d28
 
         // Request a price for the relay identifier and propose "true" optimistically. These methods will pull the
         // (proposer reward + proposer bond + final fee) from the caller.
@@ -298,8 +269,8 @@
     function speedUpRelay(DepositData memory _depositData) public {
         bytes32 depositHash = _getDepositHash(_depositData);
         RelayData storage relay = relays[depositHash];
-        require(relays[depositHash].relayState == RelayState.Pending, "Can only speed up pending slow relay");
-        require(relays[depositHash].instantRelayer == address(0), "Relay has already been instant relayed");
+        require(relays[depositHash].relayState == RelayState.Pending, "Can only speed up slow relay");
+        require(relays[depositHash].instantRelayer == address(0), "Instant relayer already set");
         relay.instantRelayer = msg.sender;
 
         // Pull relay amount minus fees from caller and send to the deposit recipient. The total fees paid is the sum
@@ -324,7 +295,7 @@
         bytes32 depositHash = _getDepositHash(_depositData);
         RelayData storage relay = relays[depositHash];
 
-        require(relays[depositHash].relayState == RelayState.Pending, "Only pending state can be settled");
+        require(relays[depositHash].relayState == RelayState.Pending, "State not pending");
         // Note `hasPrice` will return false if liveness has not been passed in the optimistic oracle.
 
         require(
@@ -334,7 +305,7 @@
                 relay.priceRequestTime,
                 getRelayAncillaryData(_depositData, relay)
             ),
-            "OptimisticOracle has not resolved relay price request"
+            "Price not yet resolved"
         );
 
         // Note: Why don't we have to check the value of the price?
@@ -348,8 +319,6 @@
         relay.relayState = RelayState.Finalized;
 
         // Reward relayers and pay out recipient.
-<<<<<<< HEAD
-
         // At this point there are two possible cases:
         // - This was a slow relay: In this case, a) pay the slow relayer their reward and b) pay the recipient of the
         //      amount minus the realized LP fee and the slow Relay fee. The transfer was not sped up so no instant fee.
@@ -361,34 +330,6 @@
         uint256 instantRelayerOrRecipientAmount =
             _depositData.amount -
                 _getAmountFromPct(relay.realizedLpFeePct + _depositData.slowRelayFeePct, _depositData.amount);
-=======
-
-        // At this point there are two possible cases:
-        // - This was a slow relay: In this case, a) pay the slow relayer their reward and b) pay the recipient of the
-        //      amount minus the realized LP fee and the slow Relay fee. The transfer was not sped up so no instant fee.
-        // - This was a instant relay: In this case, a) pay the slow relayer their reward and b) pay the instant relayer
-        //      the full bridging amount, minus the realized LP fee and minus the slow relay fee. When the instant
-        //      relayer called speedUpRelay they were docked this same amount, minus the instant relayer fee. As a
-        //      result, they are effectively paid what they spent when speeding up the relay + the instantRelayFee.
-
-        uint256 instantRelayerOrRecipientAmount =
-            _depositData.amount -
-                _getAmountFromPct(relay.realizedLpFeePct + _depositData.slowRelayFeePct, _depositData.amount);
-
-        l1Token.safeTransfer(
-            relay.instantRelayer != address(0) ? relay.instantRelayer : _depositData.recipient,
-            instantRelayerOrRecipientAmount
-        );
-
-        // The slow relayer gets paid the slow relay fee. This is the same irrespective if the relay was sped up or not.
-        uint256 slowRelayerAmount = _getAmountFromPct(_depositData.slowRelayFeePct, _depositData.amount);
-        l1Token.safeTransfer(relay.slowRelayer, slowRelayerAmount);
-
-        uint256 totalAmountSent = instantRelayerOrRecipientAmount + slowRelayerAmount;
-
-        utilizedReserves += totalAmountSent;
-        liquidReserves -= totalAmountSent;
->>>>>>> 8f786d28
 
         l1Token.safeTransfer(
             relay.instantRelayer != address(0) ? relay.instantRelayer : _depositData.recipient,
@@ -440,7 +381,7 @@
         uint256 l1TokenBalance = l1Token.balanceOf(address(this));
         if (l1TokenBalance > liquidReserves) {
             // utilizedReserves can go to less than zero. This will happen if the accumulated fees exceeds the current
-            // outstanding utalization. In other words, if outstanding bridging transfers are 0 then utilizedReserves
+            // outstanding utilization. In other words, if outstanding bridging transfers are 0 then utilizedReserves
             // will equal the total LP fees accumulated over all time.
             utilizedReserves -= int256(l1TokenBalance - liquidReserves);
             liquidReserves = l1TokenBalance;
@@ -458,8 +399,8 @@
         sync(); // Fetch any balance changes due to token bridging finalization and factor them in.
 
         // ExchangeRate := (liquidReserves+utilizedReserves+cumulativeLpFeesEarned-undistributedLpFees)/lpTokenSupply
-        // Note to accommodate negative utilizedReserves without using FixedPoint.Signed we need to do a bit of branching
-        // logic. This is a gas optimization so we don't need to import this extra library logic.
+        // Note to accommodate negative utilizedReserves without using FixedPoint.Signed we need to do a bit of
+        // branching logic. This is a gas optimization so we don't need to import this extra library logic.
         FixedPoint.Unsigned memory numerator =
             FixedPoint.Unsigned(liquidReserves).add(FixedPoint.Unsigned(cumulativeLpFeesEarned)).sub(
                 FixedPoint.Unsigned(undistributedLpFees)
@@ -567,13 +508,8 @@
         );
         intermediateAncillaryData = AncillaryData.appendKeyValueUint(
             intermediateAncillaryData,
-<<<<<<< HEAD
-            "quoteDeadline",
-            uint256(_depositData.quoteDeadline)
-=======
             "quoteTimestamp",
             uint256(_depositData.quoteTimestamp)
->>>>>>> 8f786d28
         );
 
         // Add relay data.
@@ -613,15 +549,6 @@
         return StoreInterface(FinderInterface(bridgeAdmin.finder()).getImplementationAddress(OracleInterfaces.Store));
     }
 
-<<<<<<< HEAD
-    function _getAmountFromPct(uint64 _RewardPct, uint256 _amount) private pure returns (uint256) {
-        return
-            FixedPoint
-                .Unsigned(uint256(_RewardPct))
-                .div(FixedPoint.fromUnscaledUint(1))
-                .mul(FixedPoint.Unsigned(_amount))
-                .rawValue;
-=======
     function _getAmountFromPct(uint64 percent, uint256 amount) private pure returns (uint256) {
         return
             FixedPoint
@@ -633,7 +560,6 @@
 
     function _getProposerBond(uint256 amount) private view returns (uint256) {
         return _getAmountFromPct(bridgeAdmin.proposerBondPct(), amount);
->>>>>>> 8f786d28
     }
 
     function _getDepositHash(DepositData memory _depositData) private pure returns (bytes32) {
@@ -648,11 +574,7 @@
                     _depositData.amount,
                     _depositData.slowRelayFeePct,
                     _depositData.instantRelayFeePct,
-<<<<<<< HEAD
-                    _depositData.quoteDeadline
-=======
                     _depositData.quoteTimestamp
->>>>>>> 8f786d28
                 )
             );
     }
@@ -734,11 +656,7 @@
             _depositData.amount,
             _depositData.slowRelayFeePct,
             _depositData.instantRelayFeePct,
-<<<<<<< HEAD
-            _depositData.quoteDeadline,
-=======
             _depositData.quoteTimestamp,
->>>>>>> 8f786d28
             realizedLpFeePct,
             _ancillaryDataHash,
             _depositHash,
