const hre = require("hardhat");
const { didContractThrow, runDefaultFixture, ZERO_ADDRESS } = require("@uma/common");
const { getContract, assertEventEmitted } = hre;
const { hexToUtf8, utf8ToHex, toWei } = web3.utils;

const { deployOptimismContractMock } = require("./helpers/SmockitHelper");

const { assert } = require("chai");

// Tested contracts
const BridgeAdmin = getContract("BridgeAdmin");
const BridgePool = getContract("BridgePool");
const Timer = getContract("Timer");
const Finder = getContract("Finder");
const BridgeDepositBox = getContract("OVM_BridgeDepositBox");
const IdentifierWhitelist = getContract("IdentifierWhitelist");
const AddressWhitelist = getContract("AddressWhitelist");

// Contract objects
let bridgeAdmin;
let finder;
let l1CrossDomainMessengerMock;
let depositBox;
let identifierWhitelist;
let collateralWhitelist;
let timer;

// Test function inputs
const defaultGasLimit = 1_000_000;
const defaultIdentifier = utf8ToHex("IS_CROSS_CHAIN_RELAY_VALID");
const defaultLiveness = 7200;
const defaultProposerBondPct = toWei("0.05");
const lpFeeRatePerSecond = toWei("0.0000015");
const defaultBridgingDelay = 60;
let l1Token;
let l2Token;
let bridgePool;

describe("BridgeAdmin", () => {
  let accounts, owner, rando, depositBoxImpersonator;

  before(async function () {
    accounts = await web3.eth.getAccounts();
    [owner, rando, depositBoxImpersonator] = accounts;
    l1Token = rando;
    l2Token = owner;
    await runDefaultFixture(hre);
    timer = await Timer.deployed();
    finder = await Finder.deployed();
    identifierWhitelist = await IdentifierWhitelist.deployed();
    collateralWhitelist = await AddressWhitelist.deployed();
    await identifierWhitelist.methods.addSupportedIdentifier(defaultIdentifier).send({ from: owner });
  });
  beforeEach(async function () {
    l1CrossDomainMessengerMock = await deployOptimismContractMock("OVM_L1CrossDomainMessenger");

    bridgeAdmin = await BridgeAdmin.new(
      finder.options.address,
      l1CrossDomainMessengerMock.options.address,
      defaultLiveness,
      defaultProposerBondPct,
      defaultIdentifier
    ).send({ from: owner });

    bridgePool = await BridgePool.new(
<<<<<<< HEAD
=======
      "LP Token",
      "LPT",
>>>>>>> 54cabe8b
      bridgeAdmin.options.address,
      l1Token,
      lpFeeRatePerSecond,
      timer.options.address
    ).send({ from: owner });

    depositBox = await BridgeDepositBox.new(bridgeAdmin.options.address, defaultBridgingDelay, ZERO_ADDRESS).send({
      from: owner,
    });
  });
  describe("Admin functions", () => {
    it("Set deposit contract", async () => {
      const newDepositContract = rando;
      assert(
        await didContractThrow(bridgeAdmin.methods.setDepositContract(newDepositContract).send({ from: rando })),
        "OnlyOwner modifier not enforced"
      );
      assert(
        await didContractThrow(bridgeAdmin.methods.setDepositContract(ZERO_ADDRESS).send({ from: owner })),
        "Can't set to 0x address"
      );
      const txn = await bridgeAdmin.methods.setDepositContract(newDepositContract).send({ from: owner });
      await assertEventEmitted(txn, bridgeAdmin, "SetDepositContract", (ev) => {
        return ev.l2DepositContract === newDepositContract;
      });
      assert.equal(await bridgeAdmin.methods.depositContract().call(), newDepositContract);
    });
    it("Set relay identifier", async () => {
      const newIdentifier = utf8ToHex("NEW_IDENTIFIER");
      assert(
        await didContractThrow(bridgeAdmin.methods.setIdentifier(newIdentifier).send({ from: rando })),
        "OnlyOwner modifier not enforced"
      );
      assert(
        await didContractThrow(bridgeAdmin.methods.setIdentifier(newIdentifier).send({ from: owner })),
        "Identifier must be whitelisted"
      );
      await identifierWhitelist.methods.addSupportedIdentifier(newIdentifier).send({ from: owner });
      const txn = await bridgeAdmin.methods.setIdentifier(newIdentifier).send({ from: owner });
      await assertEventEmitted(txn, bridgeAdmin, "SetRelayIdentifier", (ev) => {
        return hexToUtf8(ev.identifier) === hexToUtf8(newIdentifier);
      });
      assert.equal(hexToUtf8(await bridgeAdmin.methods.identifier().call()), hexToUtf8(newIdentifier));
    });
    it("Set optimistic oracle liveness", async () => {
      const newLiveness = 100;
      assert(
        await didContractThrow(bridgeAdmin.methods.setOptimisticOracleLiveness(newLiveness).send({ from: rando })),
        "OnlyOwner modifier not enforced"
      );

      // Liveness too large.
      assert(await didContractThrow(bridgeAdmin.methods.setOptimisticOracleLiveness(toWei("1")).send({ from: owner })));

      // Liveness too small.
      assert(await didContractThrow(bridgeAdmin.methods.setOptimisticOracleLiveness("0").send({ from: owner })));

      const txn = await bridgeAdmin.methods.setOptimisticOracleLiveness(newLiveness).send({ from: owner });
      await assertEventEmitted(txn, bridgeAdmin, "SetOptimisticOracleLiveness", (ev) => {
        return ev.liveness.toString() === newLiveness.toString();
      });
      assert.equal((await bridgeAdmin.methods.optimisticOracleLiveness().call()).toString(), newLiveness.toString());
    });
    it("Set proposer bond", async () => {
      const newBond = toWei("0.1");
      assert(
        await didContractThrow(bridgeAdmin.methods.setProposerBondPct(newBond).send({ from: rando })),
        "OnlyOwner modifier not enforced"
      );

      const txn = await bridgeAdmin.methods.setProposerBondPct(newBond).send({ from: owner });
      await assertEventEmitted(txn, bridgeAdmin, "SetProposerBondPct", (ev) => {
        return ev.proposerBondPct.toString() === newBond.toString();
      });
      assert.equal((await bridgeAdmin.methods.proposerBondPct().call()).toString(), newBond.toString());
    });
    describe("CrossDomain Admin functions", () => {
      describe("Whitelist tokens", () => {
        it("Basic checks", async () => {
          assert(
            await didContractThrow(
              bridgeAdmin.methods
                .whitelistToken(l1Token, l2Token, bridgePool.options.address, defaultGasLimit)
                .send({ from: rando })
            ),
            "OnlyOwner modifier not enforced"
          );

          // Fails if depositContract not set in BridgeRouter
          assert(
            await didContractThrow(
              bridgeAdmin.methods
                .whitelistToken(l1Token, l2Token, bridgePool.options.address, defaultGasLimit)
                .send({ from: owner })
            ),
            "Deposit contract not set"
          );
          await bridgeAdmin.methods.setDepositContract(depositBoxImpersonator).send({ from: owner });

          // Fails if l1 token is not whitelisted
          assert(
            await didContractThrow(
              bridgeAdmin.methods
                .whitelistToken(l1Token, l2Token, bridgePool.options.address, defaultGasLimit)
                .send({ from: owner })
            ),
            "L1 token is not whitelisted collateral"
          );
          await collateralWhitelist.methods.addToWhitelist(l1Token).send({ from: owner });

          // Fails if l2 token address is invalid
          assert(
            await didContractThrow(
              bridgeAdmin.methods
                .whitelistToken(l1Token, ZERO_ADDRESS, bridgePool.options.address, defaultGasLimit)
                .send({ from: owner })
            ),
            "L2 token cannot be zero address"
          );

          // Fails if bridge pool is zero address.
          assert(
            await didContractThrow(
              bridgeAdmin.methods.whitelistToken(l1Token, l2Token, ZERO_ADDRESS, defaultGasLimit).send({ from: owner })
            ),
            "BridgePool cannot be zero address"
          );

          // Successful call
          await bridgeAdmin.methods
            .whitelistToken(l1Token, l2Token, bridgePool.options.address, defaultGasLimit)
            .send({ from: owner });
        });
        it("Add token mapping on L1 and sends xchain message", async () => {
          await bridgeAdmin.methods.setDepositContract(depositBoxImpersonator).send({ from: owner });
          await collateralWhitelist.methods.addToWhitelist(l1Token).send({ from: owner });
          const whitelistTxn = await bridgeAdmin.methods
            .whitelistToken(l1Token, l2Token, bridgePool.options.address, defaultGasLimit)
            .send({ from: owner });
          const whitelistCallToMessengerCall = l1CrossDomainMessengerMock.smocked.sendMessage.calls[0];

          // Check for L1 logs and state change
          await assertEventEmitted(whitelistTxn, bridgeAdmin, "WhitelistToken", (ev) => {
            return ev.l1Token === l1Token && ev.l2Token === l2Token && ev.bridgePool === bridgePool.options.address;
          });
          const tokenMapping = await bridgeAdmin.methods.whitelistedTokens(l1Token).call();
          assert.isTrue(
            tokenMapping.l2Token === l2Token && tokenMapping.bridgePool === bridgePool.options.address,
            "Token mapping not created correctly"
          );

          // Validate xchain message
          assert.equal(
            whitelistCallToMessengerCall._target,
            depositBoxImpersonator,
            "xchain target should be deposit contract"
          );
          const expectedAbiData = depositBox.methods
            .whitelistToken(l1Token, l2Token, bridgePool.options.address)
            .encodeABI();
          assert.equal(whitelistCallToMessengerCall._message, expectedAbiData, "xchain message bytes unexpected");
          assert.equal(whitelistCallToMessengerCall._gasLimit, defaultGasLimit, "xchain gas limit unexpected");
        });
        it("Works with custom gas", async () => {
          const customGasLimit = 10;
          await bridgeAdmin.methods.setDepositContract(depositBoxImpersonator).send({ from: owner });
          await bridgeAdmin.methods
            .whitelistToken(l1Token, l2Token, bridgePool.options.address, customGasLimit)
            .send({ from: owner });
          const whitelistCallToMessengerCall = l1CrossDomainMessengerMock.smocked.sendMessage.calls[0];
          assert.equal(whitelistCallToMessengerCall._gasLimit, customGasLimit, "xchain gas limit unexpected");
        });
      });
      describe("Set bridge admin", () => {
        it("Basic checks", async () => {
          assert(
            await didContractThrow(bridgeAdmin.methods.setBridgeAdmin(rando, defaultGasLimit).send({ from: rando })),
            "OnlyOwner modifier not enforced"
          );

          // Fails if depositContract not set in BridgeRouter
          assert(
            await didContractThrow(bridgeAdmin.methods.setBridgeAdmin(rando, defaultGasLimit).send({ from: owner })),
            "Deposit contract not set"
          );
          await bridgeAdmin.methods.setDepositContract(depositBoxImpersonator).send({ from: owner });

          // Admin cannot be 0x0
          assert(
            await didContractThrow(
              bridgeAdmin.methods.setBridgeAdmin(ZERO_ADDRESS, defaultGasLimit).send({ from: owner })
            ),
            "Cannot set to 0 address"
          );

          // Successful call
          await bridgeAdmin.methods.setBridgeAdmin(rando, defaultGasLimit).send({ from: owner });
        });
        it("Changes admin address", async () => {
          await bridgeAdmin.methods.setDepositContract(depositBoxImpersonator).send({ from: owner });
          const setAdminTxn = await bridgeAdmin.methods.setBridgeAdmin(rando, defaultGasLimit).send({ from: owner });
          const setAdminCallToMessengerCall = l1CrossDomainMessengerMock.smocked.sendMessage.calls[0];

          // Check for L1 logs and state change
          await assertEventEmitted(setAdminTxn, bridgeAdmin, "SetBridgeAdmin", (ev) => {
            return ev.bridgeAdmin === rando;
          });

          // Validate xchain message
          assert.equal(
            setAdminCallToMessengerCall._target,
            depositBoxImpersonator,
            "xchain target should be deposit contract"
          );
          const expectedAbiData = depositBox.methods.setBridgeAdmin(rando).encodeABI();
          assert.equal(setAdminCallToMessengerCall._message, expectedAbiData, "xchain message bytes unexpected");
          assert.equal(setAdminCallToMessengerCall._gasLimit, defaultGasLimit, "xchain gas limit unexpected");
        });
        it("Works with custom gas", async () => {
          const customGasLimit = 10;
          await bridgeAdmin.methods.setDepositContract(depositBoxImpersonator).send({ from: owner });
          await bridgeAdmin.methods.setBridgeAdmin(rando, customGasLimit).send({ from: owner });
          assert.equal(
            l1CrossDomainMessengerMock.smocked.sendMessage.calls[0]._gasLimit,
            customGasLimit,
            "xchain gas limit unexpected"
          );
        });
      });
      describe("Set minimum bridge delay", () => {
        it("Basic checks", async () => {
          assert(
            await didContractThrow(
              bridgeAdmin.methods.setMinimumBridgingDelay(defaultBridgingDelay, defaultGasLimit).send({ from: rando })
            ),
            "OnlyOwner modifier not enforced"
          );

          // Fails if depositContract not set in BridgeRouter
          assert(
            await didContractThrow(
              bridgeAdmin.methods.setMinimumBridgingDelay(defaultBridgingDelay, defaultGasLimit).send({ from: owner })
            ),
            "Deposit contract not set"
          );
          await bridgeAdmin.methods.setDepositContract(depositBoxImpersonator).send({ from: owner });

          // Successful call
          await bridgeAdmin.methods
            .setMinimumBridgingDelay(defaultBridgingDelay, defaultGasLimit)
            .send({ from: owner });
        });
        it("Sets delay", async () => {
          await bridgeAdmin.methods.setDepositContract(depositBoxImpersonator).send({ from: owner });
          const setDelayTxn = await bridgeAdmin.methods
            .setMinimumBridgingDelay(defaultBridgingDelay, defaultGasLimit)
            .send({ from: owner });
          const setDelayCallToMessengerCall = l1CrossDomainMessengerMock.smocked.sendMessage.calls[0];

          // Check for L1 logs and state change
          await assertEventEmitted(setDelayTxn, bridgeAdmin, "SetMinimumBridgingDelay", (ev) => {
            return ev.newMinimumBridgingDelay.toString() === defaultBridgingDelay.toString();
          });

          // Validate xchain message
          assert.equal(
            setDelayCallToMessengerCall._target,
            depositBoxImpersonator,
            "xchain target should be deposit contract"
          );
          const expectedAbiData = depositBox.methods.setMinimumBridgingDelay(defaultBridgingDelay).encodeABI();
          assert.equal(setDelayCallToMessengerCall._message, expectedAbiData, "xchain message bytes unexpected");
          assert.equal(setDelayCallToMessengerCall._gasLimit, defaultGasLimit, "xchain gas limit unexpected");
        });
        it("Works with custom gas", async () => {
          const customGasLimit = 10;
          await bridgeAdmin.methods.setDepositContract(depositBoxImpersonator).send({ from: owner });
          await bridgeAdmin.methods.setMinimumBridgingDelay(defaultBridgingDelay, customGasLimit).send({ from: owner });
          assert.equal(
            l1CrossDomainMessengerMock.smocked.sendMessage.calls[0]._gasLimit,
            customGasLimit,
            "xchain gas limit unexpected"
          );
        });
      });
      describe("Pause deposits", () => {
        it("Basic checks", async () => {
          assert(
            await didContractThrow(
              bridgeAdmin.methods.setEnableDeposits(l2Token, false, defaultGasLimit).send({ from: rando })
            ),
            "OnlyOwner modifier not enforced"
          );

          // Fails if depositContract not set in BridgeRouter
          assert(
            await didContractThrow(
              bridgeAdmin.methods.setEnableDeposits(l2Token, false, defaultGasLimit).send({ from: owner })
            ),
            "Deposit contract not set"
          );
          await bridgeAdmin.methods.setDepositContract(depositBoxImpersonator).send({ from: owner });

          // Successful call
          await bridgeAdmin.methods.setEnableDeposits(l2Token, false, defaultGasLimit).send({ from: owner });
        });
        it("Sets boolean value", async () => {
          await bridgeAdmin.methods.setDepositContract(depositBoxImpersonator).send({ from: owner });
          const setDelayTxn = await bridgeAdmin.methods
            .setEnableDeposits(l2Token, false, defaultGasLimit)
            .send({ from: owner });
          const setDelayCallToMessengerCall = l1CrossDomainMessengerMock.smocked.sendMessage.calls[0];

          // Check for L1 logs and state change
          await assertEventEmitted(setDelayTxn, bridgeAdmin, "DepositsEnabled", (ev) => {
            return Boolean(ev.depositsEnabled) === false && ev.l2Token === l2Token;
          });

          // Validate xchain message
          assert.equal(
            setDelayCallToMessengerCall._target,
            depositBoxImpersonator,
            "xchain target should be deposit contract"
          );
          const expectedAbiData = depositBox.methods.setEnableDeposits(l2Token, false).encodeABI();
          assert.equal(setDelayCallToMessengerCall._message, expectedAbiData, "xchain message bytes unexpected");
          assert.equal(setDelayCallToMessengerCall._gasLimit, defaultGasLimit, "xchain gas limit unexpected");
        });
        it("Works with custom gas", async () => {
          const customGasLimit = 10;
          await bridgeAdmin.methods.setDepositContract(depositBoxImpersonator).send({ from: owner });
          await bridgeAdmin.methods.setEnableDeposits(l2Token, false, customGasLimit).send({ from: owner });
          assert.equal(
            l1CrossDomainMessengerMock.smocked.sendMessage.calls[0]._gasLimit,
            customGasLimit,
            "xchain gas limit unexpected"
          );
        });
      });
    });
  });
});<|MERGE_RESOLUTION|>--- conflicted
+++ resolved
@@ -63,11 +63,8 @@
     ).send({ from: owner });
 
     bridgePool = await BridgePool.new(
-<<<<<<< HEAD
-=======
       "LP Token",
       "LPT",
->>>>>>> 54cabe8b
       bridgeAdmin.options.address,
       l1Token,
       lpFeeRatePerSecond,
