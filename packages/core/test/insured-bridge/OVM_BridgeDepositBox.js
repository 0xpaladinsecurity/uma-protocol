// These tests are meant to be run within the `hardhat` network (not OVM) and use smockit to mock L2 contracts
// such as the cross domain message bridge etc. The context of all calls, tokens and setup are the mocked L2 network.

const hre = require("hardhat");
const { web3 } = require("hardhat");
const { predeploys } = require("@eth-optimism/contracts");
const { didContractThrow } = require("@uma/common");
const { getContract, assertEventEmitted } = hre;

const { toWei } = web3.utils;

const { assert } = require("chai");

const { deployOptimismContractMock } = require("./helpers/SmockitHelper");

// Tested contract
const BridgeDepositBox = getContract("OVM_BridgeDepositBox");

// Helper contracts
const Token = getContract("ExpandedERC20");
const Timer = getContract("OVM_Timer");

// Contract objects
let depositBox, l2CrossDomainMessengerMock, l1TokenAddress, l2Token, timer;

// As these tests are in the context of l2, we dont have the deployed notion of an "L1 Token". The L1 token is within
// another domain (L1). To represent this, we can generate a random address to represent the L1 token.
l1TokenAddress = web3.utils.toChecksumAddress(web3.utils.randomHex(20));

const minimumBridgingDelay = 60; // L2->L1 token bridging must wait at least this time.
const depositAmount = toWei("50");
const slowRelayFeePct = toWei("0.005");
const instantRelayFeePct = toWei("0.005");
const quoteTimestampOffset = 60; // 60 seconds into the past.

describe("OVM_BridgeDepositBox", () => {
  // Account objects
  let accounts, deployer, user1, bridgeAdmin, rando, bridgePool;

  before(async function () {
    accounts = await web3.eth.getAccounts();
    [deployer, user1, bridgeAdmin, rando, bridgePool] = accounts;

    timer = await Timer.new().send({ from: deployer });
  });

  beforeEach(async function () {
    // Initialize the cross domain massager messenger mock at the address of the OVM pre-deploy. The OVM will always use
    // this address for L1<->L2 messaging. Seed this address with some funds so it can send transactions.
    l2CrossDomainMessengerMock = await deployOptimismContractMock("OVM_L2CrossDomainMessenger", {
      address: predeploys.OVM_L2CrossDomainMessenger,
    });
    await web3.eth.sendTransaction({ from: deployer, to: predeploys.OVM_L2CrossDomainMessenger, value: toWei("1") });

    depositBox = await BridgeDepositBox.new(bridgeAdmin, minimumBridgingDelay, timer.options.address).send({
      from: deployer,
    });

    l2Token = await Token.new("L2 Wrapped Ether", "WETH", 18).send({ from: deployer });
    await l2Token.methods.addMember(1, deployer).send({ from: deployer });

    // Mint tokens to user
    await l2Token.methods.mint(user1, toWei("100")).send({ from: deployer });
  });
  describe("Box admin logic", () => {
    // Only the bridgeAdmin, called via the canonical bridge, can: a) change the L1 withdraw contract,
    // b) whitelist collateral or c) disable deposits. In production, the bridgeAdmin will be the BridgePoolFactory.
    // In these tests mock this as being any bridgeAdmin, calling via the l2MessengerImpersonator.
    it("Change L1 bridge admin contract", async () => {
      // Owner should start out as the set owner.
      assert.equal(await depositBox.methods.bridgeAdmin().call(), bridgeAdmin);

      // Trying to transfer ownership from non-cross-domain owner should fail.
      assert(await didContractThrow(depositBox.methods.setBridgeAdmin(user1).send({ from: rando })));

      // Trying to call correctly via the L2 message impersonator, but from the wrong xDomainMessageSender should revert.
      l2CrossDomainMessengerMock.smocked.xDomainMessageSender.will.return.with(() => rando);

      assert(
        await didContractThrow(
          depositBox.methods.setBridgeAdmin(user1).send({ from: predeploys.OVM_L2CrossDomainMessenger })
        )
      );

      // Setting the l2CrossDomainMessengerMock to correctly mock the bridgeAdmin should let the ownership change.
      l2CrossDomainMessengerMock.smocked.xDomainMessageSender.will.return.with(() => bridgeAdmin);

      const tx = await depositBox.methods.setBridgeAdmin(user1).send({ from: predeploys.OVM_L2CrossDomainMessenger });

      assert.equal(await depositBox.methods.bridgeAdmin().call(), user1);

      await assertEventEmitted(tx, depositBox, "SetBridgeAdmin", (ev) => {
        return ev.newBridgeAdmin == user1;
      });
    });

    it("Set minimum bridging delay", async () => {
      // Bridging delay should be set initially to the correct value.
      assert.equal(await depositBox.methods.minimumBridgingDelay().call(), minimumBridgingDelay);

      // Trying to change bridging delay from non-cross-domain owner should fail.
      assert(await didContractThrow(depositBox.methods.setMinimumBridgingDelay(55).send({ from: rando })));

      // Trying to call correctly via the L2 message impersonator, but from the wrong xDomainMessageSender should revert.
      l2CrossDomainMessengerMock.smocked.xDomainMessageSender.will.return.with(() => rando);

      assert(
        await didContractThrow(
          depositBox.methods.setMinimumBridgingDelay(55).send({ from: predeploys.OVM_L2CrossDomainMessenger })
        )
      );

      // Setting the l2CrossDomainMessengerMock to correctly mock the bridgeAdmin should let the bridging delay change.
      l2CrossDomainMessengerMock.smocked.xDomainMessageSender.will.return.with(() => bridgeAdmin);

      const tx = await depositBox.methods
        .setMinimumBridgingDelay(55)
        .send({ from: predeploys.OVM_L2CrossDomainMessenger });

      assert.equal(await depositBox.methods.minimumBridgingDelay().call(), 55);

      await assertEventEmitted(tx, depositBox, "SetMinimumBridgingDelay", (ev) => {
        return ev.newMinimumBridgingDelay == 55;
      });
    });

    it("Whitelist collateral", async () => {
      // Trying to whitelist tokens from something other than the l2MessengerImpersonator should fail.
      assert(
        await didContractThrow(
          depositBox.methods.whitelistToken(l1TokenAddress, l2Token.options.address, bridgePool).send({ from: rando })
        )
      );

      // Trying to call correctly via the L2 message impersonator, but from the wrong xDomainMessageSender should revert.
      l2CrossDomainMessengerMock.smocked.xDomainMessageSender.will.return.with(() => rando);

      assert(
        await didContractThrow(
          depositBox.methods
            .whitelistToken(l1TokenAddress, l2Token.options.address, bridgePool)
            .send({ from: predeploys.OVM_L2CrossDomainMessenger })
        )
      );

      // Setting the l2CrossDomainMessengerMock to correctly mock the L1WithdrawContract should let the whitelist change.
      l2CrossDomainMessengerMock.smocked.xDomainMessageSender.will.return.with(() => bridgeAdmin);

      const tx = await depositBox.methods
        .whitelistToken(l1TokenAddress, l2Token.options.address, bridgePool)
        .send({ from: predeploys.OVM_L2CrossDomainMessenger });

      assert.equal(
        (await depositBox.methods.whitelistedTokens(l2Token.options.address).call()).l1Token,
        l1TokenAddress
      );

      const expectedLastBridgeTime = await timer.methods.getCurrentTime().call();
      await assertEventEmitted(tx, depositBox, "WhitelistToken", (ev) => {
        return (
          ev.l1Token == l1TokenAddress &&
          ev.l2Token == l2Token.options.address &&
          ev.lastBridgeTime == expectedLastBridgeTime &&
          ev.bridgePool == bridgePool
        );
      });
    });

    it("Disable deposits", async () => {
      // Trying to disable tokens from something other than the l2MessengerImpersonator should fail.
      assert(
        await didContractThrow(
          depositBox.methods.setEnableDeposits(l2Token.options.address, false).send({ from: rando })
        )
      );

      // Trying to call correctly via the L2 message impersonator, but from the wrong xDomainMessageSender should revert.
      l2CrossDomainMessengerMock.smocked.xDomainMessageSender.will.return.with(() => rando);

      assert(
        await didContractThrow(
          depositBox.methods
            .setEnableDeposits(l2Token.options.address, false)
            .send({ from: predeploys.OVM_L2CrossDomainMessenger })
        )
      );

      // Setting the l2CrossDomainMessengerMock to correctly mock the L1WithdrawContract should let the enable state change.
      l2CrossDomainMessengerMock.smocked.xDomainMessageSender.will.return.with(() => bridgeAdmin);

      const tx = await depositBox.methods
        .setEnableDeposits(l2Token.options.address, false)
        .send({ from: predeploys.OVM_L2CrossDomainMessenger });

      assert.equal((await depositBox.methods.whitelistedTokens(l2Token.options.address).call()).depositsEnabled, false);

      await assertEventEmitted(tx, depositBox, "DepositsEnabled", (ev) => {
        return ev.l2Token === l2Token.options.address && ev.depositsEnabled == false;
      });
    });
  });
  describe("Box deposit logic", () => {
    beforeEach(async function () {
      // Whitelist the token in the deposit box.
      l2CrossDomainMessengerMock.smocked.xDomainMessageSender.will.return.with(() => bridgeAdmin);
      await depositBox.methods
        .whitelistToken(l1TokenAddress, l2Token.options.address, bridgePool)
        .send({ from: predeploys.OVM_L2CrossDomainMessenger });
    });
    it("Token flow, events and actions occur correctly on deposit", async () => {
      assert.equal(await depositBox.methods.numberOfDeposits().call(), "0"); // Deposit index should start at 0.

      await l2Token.methods.approve(depositBox.options.address, toWei("100")).send({ from: user1 });

      assert.equal((await l2Token.methods.balanceOf(depositBox.options.address).call()).toString(), "0");

      const quoteTimestamp = Number(await timer.methods.getCurrentTime().call()) - quoteTimestampOffset;
      const tx = await depositBox.methods
        .deposit(user1, l2Token.options.address, depositAmount, slowRelayFeePct, instantRelayFeePct, quoteTimestamp)
        .send({ from: user1 });

      assert.equal((await l2Token.methods.balanceOf(depositBox.options.address).call()).toString(), depositAmount);

      await assertEventEmitted(tx, depositBox, "FundsDeposited", (ev) => {
        return (
          ev.chainId == "69" &&
          ev.depositId == "0" &&
<<<<<<< HEAD
          ev.sender == user1 &&
          ev.recipient == user1 &&
=======
          ev.depositTimestamp == expectedDepositTimestamp &&
          ev.l1Recipient == user1 &&
          ev.l2Sender == user1 &&
>>>>>>> 8edb5492
          ev.l1Token == l1TokenAddress &&
          ev.amount == depositAmount &&
          ev.slowRelayFeePct == slowRelayFeePct &&
          ev.instantRelayFeePct == instantRelayFeePct &&
          ev.quoteTimestamp == quoteTimestamp
        );
      });

      assert.equal(await depositBox.methods.numberOfDeposits().call(), "1"); // Deposit index should increment to 1.
    });

    it("Reverts on non-whitelisted token", async () => {
      const l2Token_nonWhitelisted = await Token.new("L2 Wrapped Ether", "WETH", 18).send({ from: deployer });
      await l2Token_nonWhitelisted.methods.addMember(1, deployer).send({ from: deployer });
      await l2Token_nonWhitelisted.methods.mint(user1, toWei("100")).send({ from: deployer });

      await l2Token_nonWhitelisted.methods.approve(depositBox.options.address, toWei("100")).send({ from: user1 });

      const quoteTimestamp = Number(await timer.methods.getCurrentTime().call()) + quoteTimestampOffset;
      assert(
        await didContractThrow(
          depositBox.methods
            .deposit(
              user1,
              l2Token_nonWhitelisted.options.address,
              depositAmount,
              slowRelayFeePct,
              instantRelayFeePct,
              quoteTimestamp
            )
            .send({ from: user1 })
        )
      );
    });
    it("Reverts if deposits disabled", async () => {
      // Disable deposits
      l2CrossDomainMessengerMock.smocked.xDomainMessageSender.will.return.with(() => bridgeAdmin);
      await depositBox.methods
        .setEnableDeposits(l2Token.options.address, false)
        .send({ from: predeploys.OVM_L2CrossDomainMessenger });

      // Try to deposit and check it reverts.
      await l2Token.methods.approve(depositBox.options.address, toWei("100")).send({ from: user1 });
      const quoteTimestamp = Number(await timer.methods.getCurrentTime().call()) + quoteTimestampOffset;
      assert(
        await didContractThrow(
          depositBox.methods
            .deposit(user1, l2Token.options.address, depositAmount, slowRelayFeePct, instantRelayFeePct, quoteTimestamp)
            .send({ from: user1 })
        )
      );
    });
    it("Reverts if slow and instant relay fees exceed individually exceed 25%", async () => {
      // Try to deposit and check it reverts.
      const quoteTimestamp = Number(await timer.methods.getCurrentTime().call()) + quoteTimestampOffset;
      await l2Token.methods.approve(depositBox.options.address, toWei("100")).send({ from: user1 });
      assert(
        await didContractThrow(
          depositBox.methods
            .deposit(user1, l2Token.options.address, depositAmount, toWei("0.24"), toWei("0.26"), quoteTimestamp)
            .send({ from: user1 })
        )
      );
      assert(
        await didContractThrow(
          depositBox.methods
            .deposit(user1, l2Token.options.address, depositAmount, toWei("0.26"), toWei("0.24"), quoteTimestamp)
            .send({ from: user1 })
        )
      );
      await depositBox.methods
        .deposit(user1, l2Token.options.address, depositAmount, toWei("0.24"), toWei("0.24"), quoteTimestamp)
        .send({ from: user1 });
    });
  });
  describe("Box bridging logic", () => {
    let l2StandardBridge;
    beforeEach(async function () {
      // Whitelist the token in the deposit box.
      l2CrossDomainMessengerMock.smocked.xDomainMessageSender.will.return.with(() => bridgeAdmin);
      await depositBox.methods
        .whitelistToken(l1TokenAddress, l2Token.options.address, bridgePool)
        .send({ from: predeploys.OVM_L2CrossDomainMessenger });

      // Setup the l2StandardBridge mock to validate cross-domain bridging occurs as expected.
      l2StandardBridge = await deployOptimismContractMock("OVM_L2StandardBridge", {
        address: predeploys.OVM_L2StandardBridge,
      });
    });
    it("Can initiate cross-domain bridging action", async () => {
      // Deposit tokens as the user.
      await l2Token.methods.approve(depositBox.options.address, toWei("100")).send({ from: user1 });

      const quoteTimestamp = Number(await timer.methods.getCurrentTime().call()) + quoteTimestampOffset;
      await depositBox.methods
        .deposit(user1, l2Token.options.address, depositAmount, slowRelayFeePct, instantRelayFeePct, quoteTimestamp)
        .send({ from: user1 });

      // Advance time enough to enable bridging of this token.
      await timer.methods
        .setCurrentTime(Number(await timer.methods.getCurrentTime().call()) + minimumBridgingDelay + 1)
        .send({ from: deployer });

      const tx = await depositBox.methods.bridgeTokens(l2Token.options.address, 0).send({ from: rando });

      await assertEventEmitted(tx, depositBox, "TokensBridged", (ev) => {
        return (
          ev.l2Token == l2Token.options.address &&
          ev.numberOfTokensBridged == depositAmount &&
          ev.l1Gas == 0 &&
          ev.caller == rando
        );
      });

      // We should be able to check the mock L2 Standard bridge and see that there was a function call to the withdrawTo
      // method called by the Deposit box for the correct token, amount and l1Recipient.
      const tokenBridgingCallsToBridge = l2StandardBridge.smocked.withdrawTo.calls;
      assert.equal(tokenBridgingCallsToBridge.length, 1); // only 1 call
      const call = tokenBridgingCallsToBridge[0];
      assert.equal(call._l1Gas.toString(), 0); // right amount. We deposited 50e18.
      assert.equal(call._l2Token, l2Token.options.address); // right token.
      assert.equal(call._amount.toString(), depositAmount); // right amount. We deposited 50e18.
      assert.equal(call._l1Gas.toString(), 0); // right amount. We deposited 50e18.
    });
    it("Reverts if not enough time elapsed", async () => {
      // Deposit tokens as the user.
      await l2Token.methods.approve(depositBox.options.address, toWei("100")).send({ from: user1 });

      const quoteTimestamp = Number(await timer.methods.getCurrentTime().call()) + quoteTimestampOffset;
      await depositBox.methods
        .deposit(user1, l2Token.options.address, depositAmount, slowRelayFeePct, instantRelayFeePct, quoteTimestamp)
        .send({ from: user1 });

      // Dont advance the timer by minimumBridgingDelay. Should revert.
      assert(await didContractThrow(depositBox.methods.bridgeTokens(l2Token.options.address, 0).send({ from: rando })));
    });
    it("Reverts on bridging 0 tokens", async () => {
      // Don't do any deposits. balance should be zero and should revert as 0 token bridge action.
      assert.equal(await l2Token.methods.balanceOf(depositBox.options.address).call(), "0");

      assert(await didContractThrow(depositBox.methods.bridgeTokens(l2Token.options.address, 0).send({ from: rando })));
    });
    it("Reverts if token not whitelisted", async () => {
      // Create a new ERC20 and mint them directly to he depositBox.. Bridging should fail as not whitelisted.
      const l2Token_nonWhitelisted = await Token.new("L2 Wrapped Ether", "WETH", 18).send({ from: deployer });
      await l2Token_nonWhitelisted.methods.addMember(1, deployer).send({ from: deployer });
      await l2Token_nonWhitelisted.methods.mint(depositBox.options.address, toWei("100")).send({ from: deployer });

      assert(await didContractThrow(depositBox.methods.bridgeTokens(l2Token.options.address, 0).send({ from: rando })));
    });
  });
});<|MERGE_RESOLUTION|>--- conflicted
+++ resolved
@@ -225,14 +225,8 @@
         return (
           ev.chainId == "69" &&
           ev.depositId == "0" &&
-<<<<<<< HEAD
-          ev.sender == user1 &&
-          ev.recipient == user1 &&
-=======
-          ev.depositTimestamp == expectedDepositTimestamp &&
           ev.l1Recipient == user1 &&
           ev.l2Sender == user1 &&
->>>>>>> 8edb5492
           ev.l1Token == l1TokenAddress &&
           ev.amount == depositAmount &&
           ev.slowRelayFeePct == slowRelayFeePct &&
