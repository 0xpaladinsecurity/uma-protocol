--- conflicted
+++ resolved
@@ -106,13 +106,10 @@
         const whitelistTxn = await bridgeRouter.methods
           .whitelistToken(l1Token, l2Token, bridgePoolAddress, defaultGasLimit)
           .send({ from: owner });
-<<<<<<< HEAD
-=======
         assert.isTrue(
           l1CrossDomainMessengerMock.smocked.sendMessage.calls.length === 1,
           "Unexpected number of xdomain messages"
         );
->>>>>>> cde2ab97
         const whitelistCallToMessengerCall = l1CrossDomainMessengerMock.smocked.sendMessage.calls[0];
 
         // Check for L1 logs and state change
