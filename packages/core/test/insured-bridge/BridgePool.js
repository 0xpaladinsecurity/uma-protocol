--- conflicted
+++ resolved
@@ -385,47 +385,37 @@
         return ev.oldAdmin === bridgeAdmin.options.address && ev.newAdmin === owner;
       });
     });
-<<<<<<< HEAD
     it("Lp Fee %/second", async function () {
       // Can only be set by current admin.
       const newRate = toWei("0.0000025");
       assert(
         await didContractThrow(
-          bridgeAdmin.methods.changeLpFeeRatePerSecond(bridgePool.options.address, newRate).send({ from: rando })
-        )
-      );
-=======
-  });
-  it("Lp Fee %/second", async function () {
-    // Can only be set by current admin.
-    const newRate = toWei("0.0000025");
-    assert(
-      await didContractThrow(
-        bridgeAdmin.methods.setLpFeeRatePerSecond(bridgePool.options.address, newRate).send({ from: rando })
-      )
-    );
-
-    // Calling from the correct address succeeds.
-    const tx = await bridgeAdmin.methods
-      .setLpFeeRatePerSecond(bridgePool.options.address, newRate)
-      .send({ from: owner });
-
-    assert.equal(await bridgePool.methods.lpFeeRatePerSecond().call(), newRate);
-
-    await assertEventEmitted(tx, bridgePool, "LpFeeRateSet", (ev) => {
-      return ev.newLpFeeRatePerSecond.toString() === newRate;
-    });
-  });
-  it("Constructs utf8-encoded ancillary data for relay", async function () {
-    assert.equal(
-      hexToUtf8(defaultRelayAncillaryData),
-      `relayHash:${generateRelayAncillaryDataHash(defaultDepositData, defaultRelayData).substring(2)}`
-    );
-  });
-  it("Sync with Finder addresses", async function () {
-    // Check the sync with finder correctly updates the local instance of important contracts to that in the finder.
-    assert.equal(await bridgePool.methods.optimisticOracle().call(), optimisticOracle.options.address);
->>>>>>> a4e395f4
+          bridgeAdmin.methods.setLpFeeRatePerSecond(bridgePool.options.address, newRate).send({ from: rando })
+        )
+      );
+
+      // Calling from the correct address succeeds.
+      const tx = await bridgeAdmin.methods
+        .setLpFeeRatePerSecond(bridgePool.options.address, newRate)
+        .send({ from: owner });
+
+      assert.equal(await bridgePool.methods.lpFeeRatePerSecond().call(), newRate);
+
+      await assertEventEmitted(tx, bridgePool, "LpFeeRateSet", (ev) => {
+        return ev.newLpFeeRatePerSecond.toString() === newRate;
+      });
+    });
+    it("Constructs utf8-encoded ancillary data for relay", async function () {
+      assert.equal(
+        hexToUtf8(defaultRelayAncillaryData),
+        `relayHash:${generateRelayAncillaryDataHash(defaultDepositData, defaultRelayData).substring(2)}`
+      );
+    });
+    it("Sync with Finder addresses", async function () {
+      // Check the sync with finder correctly updates the local instance of important contracts to that in the finder.
+      assert.equal(await bridgePool.methods.optimisticOracle().call(), optimisticOracle.options.address);
+
+      const newRate = toWei("0.0000025");
 
       // Calling from the correct address succeeds.
       const tx = await bridgeAdmin.methods
