--- conflicted
+++ resolved
@@ -79,16 +79,7 @@
     assert.equal((await messenger.methods.messageCount().call()).toString(), "2");
   });
   it("processMessageFromParent", async function () {
-<<<<<<< HEAD
-    // Request a price on OracleSpoke so that _publishPrice will emit an event.
-    await oracleSpoke.methods
-      .requestPrice(defaultIdentifier, defaultTimestamp, defaultAncillaryData)
-      .send({ from: owner });
-    const expectedAncillaryData = await oracleSpoke.methods.stampAncillaryData(defaultAncillaryData).call();
-
-=======
     const expectedAncillaryData = await oracleSpoke.methods.stampAncillaryData(defaultAncillaryData, owner).call();
->>>>>>> a4e395f4
     const expectedData = web3.eth.abi.encodeParameters(
       ["bytes32", "uint256", "bytes", "int256"],
       [defaultIdentifier, defaultTimestamp, expectedAncillaryData, defaultPrice]
@@ -125,13 +116,7 @@
         .call({ from: owner })
     );
 
-<<<<<<< HEAD
-    await oracleSpoke.methods
-      .requestPrice(defaultIdentifier, defaultTimestamp, defaultAncillaryData)
-      .send({ from: owner });
-=======
-    let expectedAncillaryData = await oracleSpoke.methods.stampAncillaryData(defaultAncillaryData, owner).call();
->>>>>>> a4e395f4
+    expectedAncillaryData = await oracleSpoke.methods.stampAncillaryData(defaultAncillaryData, owner).call();
     await messenger.methods
       .publishPrice(
         oracleSpoke.options.address,
@@ -157,12 +142,7 @@
 
     // Can call has without ancillary data:
     assert.isFalse(await oracleSpoke.methods.hasPrice(defaultIdentifier, defaultTimestamp).call({ from: owner }));
-<<<<<<< HEAD
-    await oracleSpoke.methods.requestPrice(defaultIdentifier, defaultTimestamp).send({ from: owner });
-    expectedAncillaryData = await oracleSpoke.methods.stampAncillaryData("0x").call();
-=======
     expectedAncillaryData = await oracleSpoke.methods.stampAncillaryData("0x", owner).call();
->>>>>>> a4e395f4
     await messenger.methods
       .publishPrice(
         oracleSpoke.options.address,
@@ -184,13 +164,7 @@
       )
     );
 
-<<<<<<< HEAD
-    await oracleSpoke.methods
-      .requestPrice(defaultIdentifier, defaultTimestamp, defaultAncillaryData)
-      .send({ from: owner });
-=======
-    let expectedAncillaryData = await oracleSpoke.methods.stampAncillaryData(defaultAncillaryData, owner).call();
->>>>>>> a4e395f4
+    expectedAncillaryData = await oracleSpoke.methods.stampAncillaryData(defaultAncillaryData, owner).call();
     await messenger.methods
       .publishPrice(
         oracleSpoke.options.address,
@@ -216,12 +190,7 @@
     );
 
     // Can call has without ancillary data:
-<<<<<<< HEAD
-    await oracleSpoke.methods.requestPrice(defaultIdentifier, defaultTimestamp).send({ from: owner });
-    expectedAncillaryData = await oracleSpoke.methods.stampAncillaryData("0x").call();
-=======
     expectedAncillaryData = await oracleSpoke.methods.stampAncillaryData("0x", owner).call();
->>>>>>> a4e395f4
     await messenger.methods
       .publishPrice(
         oracleSpoke.options.address,
