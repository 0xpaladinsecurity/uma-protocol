--- conflicted
+++ resolved
@@ -18,12 +18,6 @@
 
 // type of events
 export type Events = "created";
-<<<<<<< HEAD
-
-export default async (
-  config: Config,
-  appState: Dependencies,
-=======
 type Dependencies = {
   tables: Pick<AppState, "registeredEmps">;
   appClients: AppClients;
@@ -31,7 +25,6 @@
 export default async (
   config: Config,
   dependencies: Dependencies,
->>>>>>> 80cf357b
   emit: (event: Events, data: EmitData) => void = () => {
     return;
   }
