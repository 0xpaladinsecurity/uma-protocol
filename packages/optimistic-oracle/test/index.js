// Script to test
const Main = require("../index.js");

// Custom winston transport module to monitor winston log outputs
const winston = require("winston");
const sinon = require("sinon");

const hre = require("hardhat");
const { runDefaultFixture, interfaceName } = require("@uma/common");
const { getContract } = hre;
const { assert } = require("chai");

const { SpyTransport, spyLogLevel, spyLogIncludes } = require("@uma/financial-templates-lib");

const Finder = getContract("Finder");
const OptimisticOracle = getContract("OptimisticOracle");
const MockOracle = getContract("MockOracleAncillary");

describe("index.js", function () {
  let spy;
  let spyLogger;

  let pollingDelay = 0; // 0 polling delay creates a serverless bot that yields after one full execution.
  let errorRetries = 1;
  let errorRetriesTimeout = 0.1; // 100 milliseconds between performing retries

  let optimisticOracle;
  let mockOracle;

  before(async function () {
    const accounts = await web3.eth.getAccounts();
    await runDefaultFixture(hre);
    // Deploy a new OptimisticOracle.
    const finder = await Finder.deployed();
    optimisticOracle = await OptimisticOracle.deployed();
    mockOracle = await MockOracle.deployed();

    await finder.methods
      .changeImplementationAddress(web3.utils.utf8ToHex(interfaceName.Oracle), mockOracle.options.address)
      .send({ from: accounts[0] });
  });

  it("Completes one iteration without logging any errors", async function () {
    // We will create a new spy logger, listening for debug events because success logs are tagged with the
    // debug level.
    spy = sinon.spy();
    spyLogger = winston.createLogger({
      level: "debug",
      transports: [new SpyTransport({ level: "debug" }, { spy: spy })],
    });

<<<<<<< HEAD
    await Main.run({
      logger: spyLogger,
      web3,
      pollingDelay,
      errorRetries,
      errorRetriesTimeout,
      oracleType: "MockOracleAncillary",
    });
=======
    await Main.run({ logger: spyLogger, web3, pollingDelay, errorRetries, errorRetriesTimeout });
>>>>>>> e8b860a0

    for (let i = 0; i < spy.callCount; i++) {
      assert.notStrictEqual(spyLogLevel(spy, i), "error");
    }

    // The first log should indicate that the OO-Proposer runner started successfully
    // and auto detected the OO's deployed address.
    assert.isTrue(spyLogIncludes(spy, 0, "OptimisticOracle proposer started"));
    assert.isTrue(spyLogIncludes(spy, 0, optimisticOracle.options.address));
    assert.isTrue(spyLogIncludes(spy, spy.callCount - 1, "End of serverless execution loop - terminating process"));
  });
});<|MERGE_RESOLUTION|>--- conflicted
+++ resolved
@@ -49,18 +49,7 @@
       transports: [new SpyTransport({ level: "debug" }, { spy: spy })],
     });
 
-<<<<<<< HEAD
-    await Main.run({
-      logger: spyLogger,
-      web3,
-      pollingDelay,
-      errorRetries,
-      errorRetriesTimeout,
-      oracleType: "MockOracleAncillary",
-    });
-=======
     await Main.run({ logger: spyLogger, web3, pollingDelay, errorRetries, errorRetriesTimeout });
->>>>>>> e8b860a0
 
     for (let i = 0; i < spy.callCount; i++) {
       assert.notStrictEqual(spyLogLevel(spy, i), "error");
