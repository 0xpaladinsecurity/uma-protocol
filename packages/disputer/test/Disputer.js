const { toWei, toBN, utf8ToHex, padRight, isAddress } = web3.utils;
const winston = require("winston");
const sinon = require("sinon");
const {
  PostWithdrawLiquidationRewardsStatusTranslations,
  LiquidationStatesEnum,
  MAX_UINT_VAL,
  interfaceName,
  ZERO_ADDRESS,
  runTestForVersion,
  createConstructorParamsForContractVersion,
  TESTED_CONTRACT_VERSIONS,
  TEST_DECIMAL_COMBOS,
  parseFixed,
  createContractObjectFromJson,
} = require("@uma/common");
const { getTruffleContract } = require("@uma/core");

// Script to test
const { Disputer } = require("../src/disputer.js");
const { ProxyTransactionWrapper } = require("../src/proxyTransactionWrapper");

// Helper clients and custom winston transport module to monitor winston log outputs
const {
  FinancialContractClient,
  GasEstimator,
  PriceFeedMock,
  SpyTransport,
  DSProxyManager,
} = require("@uma/financial-templates-lib");

let iterationTestVersion; // store the test version between tests that is currently being tested.
const startTime = "15798990420";
const unreachableDeadline = MAX_UINT_VAL;

// Common contract objects.
let collateralToken;
let financialContract;
let syntheticToken;
let mockOracle;
let store;
let timer;
let identifierWhitelist;
let finder;
let collateralWhitelist;
let optimisticOracle;
let configStore;
let constructorParams;
let multicall;

// Js Objects, clients and helpers
let spy;
let spyLogger;
let priceFeedMock;
let financialContractProps;
let disputerConfig;
let identifier;
let fundingRateIdentifier;
let convertDecimals;
let gasEstimator;
let financialContractClient;
let disputer;
let dsProxyManager;
let proxyTransactionWrapper;

// Set the funding rate and advances time by 10k seconds.
const _setFundingRateAndAdvanceTime = async (fundingRate) => {
  const currentTime = (await financialContract.getCurrentTime()).toNumber();
  await financialContract.proposeFundingRate({ rawValue: fundingRate }, currentTime);
  await financialContract.setCurrentTime(currentTime + 10000);
};

// If the current version being executed is part of the `supportedVersions` array then return `it` to run the test.
// Else, do nothing. Can be used exactly in place of a normal `it` to parameterize contract types and versions supported
// for a given test.eg: versionedIt([{ contractType: "any", contractVersion: "any" }])(["Perpetual-latest"])("test name", async function () { assert.isTrue(true) })
// Note that a second param can be provided to make the test an `it.only` thereby ONLY running that single test, on
// the provided version. This is very useful for debugging and writing single unit tests without having ro run all tests.
const versionedIt = function (supportedVersions, shouldBeItOnly = false) {
  if (shouldBeItOnly)
    return runTestForVersion(supportedVersions, TESTED_CONTRACT_VERSIONS, iterationTestVersion) ? it.only : () => {};
  return runTestForVersion(supportedVersions, TESTED_CONTRACT_VERSIONS, iterationTestVersion) ? it : () => {};
};

const Convert = (decimals) => (number) => (number ? parseFixed(number.toString(), decimals).toString() : number);

contract("Disputer.js", function (accounts) {
  const disputeBot = accounts[0];
  const sponsor1 = accounts[1];
  const sponsor2 = accounts[2];
  const sponsor3 = accounts[3];
  const liquidator = accounts[4];
  const contractCreator = accounts[5];
  const rando = accounts[6];

  TESTED_CONTRACT_VERSIONS.forEach(function (contractVersion) {
    // Store the contractVersion.contractVersion, type and version being tested
    iterationTestVersion = contractVersion;

    // Import the tested versions of contracts. note that financialContract is either an ExpiringMultiParty or a
    // Perpetual depending on the current iteration version.
    const FinancialContract = getTruffleContract(contractVersion.contractType, web3, contractVersion.contractVersion);
    const Finder = getTruffleContract("Finder", web3, contractVersion.contractVersion);
    const IdentifierWhitelist = getTruffleContract("IdentifierWhitelist", web3, contractVersion.contractVersion);
    const AddressWhitelist = getTruffleContract("AddressWhitelist", web3, contractVersion.contractVersion);
    const MockOracle = getTruffleContract("MockOracle", web3, contractVersion.contractVersion);
    const Token = getTruffleContract("ExpandedERC20", web3, contractVersion.contractVersion);
    const SyntheticToken = getTruffleContract("SyntheticToken", web3, contractVersion.contractVersion);
    const Timer = getTruffleContract("Timer", web3, contractVersion.contractVersion);
    const Store = getTruffleContract("Store", web3, contractVersion.contractVersion);
    const ConfigStore = getTruffleContract("ConfigStore", web3);
    const OptimisticOracle = getTruffleContract("OptimisticOracle", web3);
    const MulticallMock = getTruffleContract("MulticallMock", web3);

    for (let testConfig of TEST_DECIMAL_COMBOS) {
<<<<<<< HEAD
      describe(`${testConfig.collateralDecimals} collateral, ${testConfig.syntheticDecimals} synthetic & ${testConfig.priceFeedDecimals} pricefeed decimals, on for smart contract version ${contractVersion.contractType} @ ${contractVersion.contractVersion}`, function () {
        before(async function () {
          identifier = `${testConfig.tokenName}TEST`;
          fundingRateIdentifier = `${testConfig.tokenName}_FUNDING_IDENTIFIER`;
=======
      describe(`${testConfig.collateralDecimals} collateral, ${testConfig.syntheticDecimals} synthetic & ${testConfig.priceFeedDecimals} pricefeed decimals, for smart contract version ${contractVersion.contractType} @ ${contractVersion.contractVersion}`, function () {
        before(async function () {
          identifier = `${testConfig.tokenName}TEST`;
          fundingRateIdentifier = `${testConfig.tokenName}_FUNDING`;
>>>>>>> dfb578a1
          convertDecimals = Convert(testConfig.collateralDecimals);

          collateralToken = await Token.new(
            testConfig.tokenSymbol + " Token", // Construct the token name.
            testConfig.tokenSymbol,
            testConfig.collateralDecimals,
            { from: contractCreator }
          );

          await collateralToken.addMember(1, contractCreator, { from: contractCreator });

          // Seed the accounts.
          await collateralToken.mint(sponsor1, convertDecimals("100000"), { from: contractCreator });
          await collateralToken.mint(sponsor2, convertDecimals("100000"), { from: contractCreator });
          await collateralToken.mint(sponsor3, convertDecimals("100000"), { from: contractCreator });
          await collateralToken.mint(liquidator, convertDecimals("100000"), { from: contractCreator });
          await collateralToken.mint(disputeBot, convertDecimals("100000"), { from: contractCreator });

          // Create identifier whitelist and register the price tracking ticker with it.
          identifierWhitelist = await IdentifierWhitelist.new();
          finder = await Finder.new();
          timer = await Timer.new();
          store = await Store.new({ rawValue: "0" }, { rawValue: "0" }, timer.address);
          await finder.changeImplementationAddress(utf8ToHex(interfaceName.Store), store.address);

          await finder.changeImplementationAddress(
            utf8ToHex(interfaceName.IdentifierWhitelist),
            identifierWhitelist.address
          );

          collateralWhitelist = await AddressWhitelist.new();
          await finder.changeImplementationAddress(
            utf8ToHex(interfaceName.CollateralWhitelist),
            collateralWhitelist.address
          );
          await collateralWhitelist.addToWhitelist(collateralToken.address);

          multicall = await MulticallMock.new();
        });
        beforeEach(async function () {
          await timer.setCurrentTime(startTime - 1);
          mockOracle = await MockOracle.new(finder.address, timer.address, { from: contractCreator });
          await finder.changeImplementationAddress(utf8ToHex(interfaceName.Oracle), mockOracle.address);

          // Create a new synthetic token
          syntheticToken = await SyntheticToken.new("Test Synthetic Token", "SYNTH", testConfig.syntheticDecimals);

          // If we are testing a perpetual then we need to also deploy a config store, an optimistic oracle and set the funding rate identifier.
          if (contractVersion.contractType == "Perpetual") {
            configStore = await ConfigStore.new(
              {
                timelockLiveness: 86400, // 1 day
                rewardRatePerSecond: { rawValue: "0" },
                proposerBondPercentage: { rawValue: "0" },
                maxFundingRate: { rawValue: toWei("0.00001") },
                minFundingRate: { rawValue: toWei("-0.00001") },
                proposalTimePastLimit: 0,
              },
              timer.address
            );

            await identifierWhitelist.addSupportedIdentifier(padRight(utf8ToHex(fundingRateIdentifier)));
            optimisticOracle = await OptimisticOracle.new(7200, finder.address, timer.address);
            await finder.changeImplementationAddress(
              utf8ToHex(interfaceName.OptimisticOracle),
              optimisticOracle.address
            );
          }

          constructorParams = await createConstructorParamsForContractVersion(
            contractVersion,
            {
              convertDecimals,
              finder,
              collateralToken,
              syntheticToken,
              identifier,
              fundingRateIdentifier,
              timer,
              store,
              configStore: configStore || {}, // if the contract type is not a perp this will be null.
            },
            { minSponsorTokens: { rawValue: convertDecimals("1") } } // these tests assume a min sponsor size of 1, not 5 as default
          );

          await identifierWhitelist.addSupportedIdentifier(constructorParams.priceFeedIdentifier, {
            from: accounts[0],
          });

          // Deploy a new expiring multi party OR perpetual, depending on what the financialContract has been set to.
          financialContract = await FinancialContract.new(constructorParams);
          // If we are testing a perpetual then we need to apply the initial funding rate to start the timer.
          await financialContract.setCurrentTime(startTime);
          await syntheticToken.addMinter(financialContract.address);
          await syntheticToken.addBurner(financialContract.address);

          // Generate Financial Contract properties to inform bot of important on-chain state values that we only want to query once.
          financialContractProps = { priceIdentifier: await financialContract.priceIdentifier() };

          await collateralToken.approve(financialContract.address, convertDecimals("100000000"), { from: sponsor1 });
          await collateralToken.approve(financialContract.address, convertDecimals("100000000"), { from: sponsor2 });
          await collateralToken.approve(financialContract.address, convertDecimals("100000000"), { from: sponsor3 });
<<<<<<< HEAD
          await collateralToken.approve(financialContract.address, convertDecimals("100000000"), {
            from: liquidator,
          });
          await collateralToken.approve(financialContract.address, convertDecimals("100000000"), {
            from: disputeBot,
          });
=======
          await collateralToken.approve(financialContract.address, convertDecimals("100000000"), { from: liquidator });
          await collateralToken.approve(financialContract.address, convertDecimals("100000000"), { from: disputeBot });
>>>>>>> dfb578a1

          syntheticToken = await Token.at(await financialContract.tokenCurrency());
          await syntheticToken.approve(financialContract.address, convertDecimals("100000000"), { from: sponsor1 });
          await syntheticToken.approve(financialContract.address, convertDecimals("100000000"), { from: sponsor2 });
          await syntheticToken.approve(financialContract.address, convertDecimals("100000000"), { from: sponsor3 });
          await syntheticToken.approve(financialContract.address, convertDecimals("100000000"), { from: liquidator });
          await syntheticToken.approve(financialContract.address, convertDecimals("100000000"), { from: disputeBot });

          spy = sinon.spy();

          spyLogger = winston.createLogger({
            level: "info",
            transports: [new SpyTransport({ level: "info" }, { spy: spy })],
          });

          // Create a new instance of the FinancialContractClient & GasEstimator to construct the disputer
          financialContractClient = new FinancialContractClient(
            spyLogger,
            FinancialContract.abi,
            web3,
            financialContract.address,
            multicall.address,
            testConfig.collateralDecimals,
            testConfig.syntheticDecimals,
            testConfig.priceFeedDecimals
          );
          gasEstimator = new GasEstimator(spyLogger);

          // Create a new instance of the disputer to test
          disputerConfig = {
            crThreshold: 0,
            disputeDelay: 0,
            contractType: contractVersion.contractType,
            contractVersion: contractVersion.contractVersion,
          };

          // Create price feed mock.
          priceFeedMock = new PriceFeedMock(undefined, undefined, undefined, undefined, testConfig.collateralDecimals);

          // Set the proxyTransaction wrapper to act without the DSProxy by setting useDsProxyToLiquidate to false.
          // This will treat all disputes in the "normal" way, executed from the bots's EOA.
          proxyTransactionWrapper = new ProxyTransactionWrapper({
            web3,
            financialContract: financialContract.contract,
            gasEstimator,
            account: accounts[0],
            dsProxyManager: null,
            useDsProxyToLiquidate: false,
            proxyTransactionWrapperConfig: {},
          });

          disputer = new Disputer({
            logger: spyLogger,
            financialContractClient,
            proxyTransactionWrapper,
            gasEstimator,
            priceFeed: priceFeedMock,
            account: accounts[0],
            financialContractProps,
            disputerConfig,
          });
        });

        versionedIt([{ contractType: "any", contractVersion: "any" }])(
          "Detect disputable positions and send disputes",
          async function () {
            // sponsor1 creates a position with 125 units of collateral, creating 100 synthetic tokens.
            await financialContract.create(
              { rawValue: convertDecimals("125") },
              { rawValue: convertDecimals("100") },
              { from: sponsor1 }
            );

            // sponsor2 creates a position with 150 units of collateral, creating 100 synthetic tokens.
            await financialContract.create(
              { rawValue: convertDecimals("150") },
              { rawValue: convertDecimals("100") },
              { from: sponsor2 }
            );

            // sponsor3 creates a position with 175 units of collateral, creating 100 synthetic tokens.
            await financialContract.create(
              { rawValue: convertDecimals("175") },
              { rawValue: convertDecimals("100") },
              { from: sponsor3 }
            );

            // The liquidator creates a position to have synthetic tokens.
            await financialContract.create(
              { rawValue: convertDecimals("1000") },
              { rawValue: convertDecimals("500") },
              { from: liquidator }
            );

            await financialContract.createLiquidation(
              sponsor1,
              { rawValue: "0" },
              { rawValue: toWei("1.75") },
              { rawValue: convertDecimals("100") },
              unreachableDeadline,
              { from: liquidator }
            );
            await financialContract.createLiquidation(
              sponsor2,
              { rawValue: "0" },
              { rawValue: toWei("1.75") },
              { rawValue: convertDecimals("100") },
              unreachableDeadline,
              { from: liquidator }
            );
            await financialContract.createLiquidation(
              sponsor3,
              { rawValue: "0" },
              { rawValue: toWei("1.75") },
              { rawValue: convertDecimals("100") },
              unreachableDeadline,
              { from: liquidator }
            );

            // Try disputing before any mocked prices are set, simulating a situation where the pricefeed
            // fails to return a price. The disputer should emit a "warn" level log about each missing prices.
            await disputer.update();
            const earliestLiquidationTime = Number(
              financialContractClient.getUndisputedLiquidations()[0].liquidationTime
            );
            priceFeedMock.setLastUpdateTime(earliestLiquidationTime);
            await disputer.dispute();
            assert.equal(spy.callCount, 3); // 3 warn level logs should be sent for 3 missing prices

            // Start with a mocked price of 1.75 usd per token.
            // This makes all sponsors undercollateralized, meaning no disputes are issued.
            priceFeedMock.setHistoricalPrice(toWei("1.75"));
            await disputer.update();
            await disputer.dispute();

            // There should be no liquidations created from any sponsor account
            assert.equal(
              (await financialContract.getLiquidations(sponsor1))[0].state,
              LiquidationStatesEnum.PRE_DISPUTE
            );
            assert.equal(
              (await financialContract.getLiquidations(sponsor2))[0].state,
              LiquidationStatesEnum.PRE_DISPUTE
            );
            assert.equal(
              (await financialContract.getLiquidations(sponsor3))[0].state,
              LiquidationStatesEnum.PRE_DISPUTE
            );
            assert.equal(spy.callCount, 3); // No info level logs should be sent.

            // With a price of 1.1, two sponsors should be correctly collateralized, so disputes should be issued against sponsor2 and sponsor3's liquidations.
            priceFeedMock.setHistoricalPrice(toWei("1.1"));

            // Disputing a timestamp that is before the pricefeed's lookback window will do nothing and print no warnings:
            // Set earliest timestamp to AFTER the liquidation:
            priceFeedMock.setLastUpdateTime(earliestLiquidationTime + 2);
            priceFeedMock.setLookback(1);
            await disputer.update();
            await disputer.dispute();
            // There should be no liquidations created from any sponsor account
            assert.equal(
              (await financialContract.getLiquidations(sponsor1))[0].state,
              LiquidationStatesEnum.PRE_DISPUTE
            );
            assert.equal(
              (await financialContract.getLiquidations(sponsor2))[0].state,
              LiquidationStatesEnum.PRE_DISPUTE
            );
            assert.equal(
              (await financialContract.getLiquidations(sponsor3))[0].state,
              LiquidationStatesEnum.PRE_DISPUTE
            );
            assert.equal(spy.callCount, 3); // No info level logs should be sent.

            // Now, set lookback such that the liquidation timestamp is captured and the dispute should go through.
            priceFeedMock.setLookback(2);
            await disputer.update();
            await disputer.dispute();
            assert.equal(spy.callCount, 5); // 2 info level logs should be sent at the conclusion of the disputes.

            // Sponsor2 and sponsor3 should be disputed.
            assert.equal(
              (await financialContract.getLiquidations(sponsor1))[0].state,
              LiquidationStatesEnum.PRE_DISPUTE
            );
            assert.equal(
              (await financialContract.getLiquidations(sponsor2))[0].state,
              LiquidationStatesEnum.PENDING_DISPUTE
            );
            assert.equal(
              (await financialContract.getLiquidations(sponsor3))[0].state,
              LiquidationStatesEnum.PENDING_DISPUTE
            );

            // The disputeBot should be the disputer in sponsor2 and sponsor3's liquidations.
            assert.equal((await financialContract.getLiquidations(sponsor2))[0].disputer, disputeBot);
            assert.equal((await financialContract.getLiquidations(sponsor3))[0].disputer, disputeBot);
          }
        );
        versionedIt([{ contractType: "any", contractVersion: "any" }])(
          "Detect disputable withdraws and send disputes",
          async function () {
            // sponsor1 creates a position with 125 units of collateral, creating 100 synthetic tokens.
            await financialContract.create(
              { rawValue: convertDecimals("125") },
              { rawValue: convertDecimals("100") },
              { from: sponsor1 }
            );

            // The liquidator creates a position to have synthetic tokens.
            await financialContract.create(
              { rawValue: convertDecimals("1000") },
              { rawValue: convertDecimals("500") },
              { from: liquidator }
            );

            // The sponsor1 submits a valid withdrawal request of withdrawing exactly 5e18 collateral. This places their
            // position at collateral of 120 and debt of 100. At a price of 1 unit per token they are exactly collateralized.

            await financialContract.requestWithdrawal({ rawValue: convertDecimals("5") }, { from: sponsor1 });

            await financialContract.createLiquidation(
              sponsor1,
              { rawValue: "0" },
              { rawValue: toWei("1.75") }, // Price high enough to initiate the liquidation
              { rawValue: convertDecimals("100") },
              unreachableDeadline,
              { from: liquidator }
            );

            // With a price of 1 usd per token this withdrawal was actually valid, even though it's very close to liquidation.
            // This makes all sponsors undercollateralized, meaning no disputes are issued.
            priceFeedMock.setHistoricalPrice(toWei("1"));
            await disputer.update();
            await disputer.dispute();
            assert.equal(spy.callCount, 1); // 1 info level logs should be sent at the conclusion of the disputes.

            // Sponsor1 should be disputed.
            assert.equal(
              (await financialContract.getLiquidations(sponsor1))[0].state,
              LiquidationStatesEnum.PENDING_DISPUTE
            );

            // The disputeBot should be the disputer in sponsor1  liquidations.
            assert.equal((await financialContract.getLiquidations(sponsor1))[0].disputer, disputeBot);

            // Push a price of 1, which should cause sponsor1's dispute to succeed as the position is correctly collateralized
            // at a price of 1.
            const liquidationTime = await financialContract.getCurrentTime();
            await mockOracle.pushPrice(web3.utils.utf8ToHex(identifier), liquidationTime, toWei("1"));

            await disputer.update();
            await disputer.withdrawRewards();
            assert.equal(spy.callCount, 2); // One additional info level event for the successful withdrawal.

            // sponsor1's dispute should be successful (valid withdrawal)
            // Note the check below has a bit of switching logic that is version specific to accommodate the change in withdrawal behaviour.
            assert.equal(
              (await financialContract.getLiquidations(sponsor1))[0].state,
              LiquidationStatesEnum.UNINITIALIZED
            );
          }
        );

        versionedIt([{ contractType: "any", contractVersion: "any" }])(
          "Withdraw from successful disputes",
          async function () {
            // sponsor1 creates a position with 150 units of collateral, creating 100 synthetic tokens.
            await financialContract.create(
              { rawValue: convertDecimals("150") },
              { rawValue: convertDecimals("100") },
              { from: sponsor1 }
            );

            // sponsor2 creates a position with 175 units of collateral, creating 100 synthetic tokens.
            await financialContract.create(
              { rawValue: convertDecimals("175") },
              { rawValue: convertDecimals("100") },
              { from: sponsor2 }
            );

            // The liquidator creates a position to have synthetic tokens.
            await financialContract.create(
              { rawValue: convertDecimals("1000") },
              { rawValue: convertDecimals("500") },
              { from: liquidator }
            );

            await financialContract.createLiquidation(
              sponsor1,
              { rawValue: "0" },
              { rawValue: toWei("1.75") },
              { rawValue: convertDecimals("100") },
              unreachableDeadline,
              { from: liquidator }
            );

            await financialContract.createLiquidation(
              sponsor2,
              { rawValue: "0" },
              { rawValue: toWei("1.75") },
              { rawValue: convertDecimals("100") },
              unreachableDeadline,
              { from: liquidator }
            );

            // With a price of 1.1, the sponsors should be correctly collateralized, so disputes should be issued against sponsor1 and sponsor2's liquidations.
            priceFeedMock.setHistoricalPrice(toWei("1.1"));
            await disputer.update();
            await disputer.dispute();
            assert.equal(spy.callCount, 2); // Two info level events for the two disputes.

            // Before the dispute is resolved, the bot should simulate the withdrawal, determine that it will fail, and
            // continue to wait.
            await disputer.update();
            await disputer.withdrawRewards();

            // No new info or error logs should appear because no attempted withdrawal should be made.
            assert.equal(spy.callCount, 2);

            // Push a price of 1.3, which should cause sponsor1's dispute to fail and sponsor2's dispute to succeed.
            const liquidationTime = await financialContract.getCurrentTime();
            await mockOracle.pushPrice(web3.utils.utf8ToHex(identifier), liquidationTime, toWei("1.3"));

            await disputer.update();
            await disputer.withdrawRewards();

            assert.equal(spy.callCount, 4);

            // sponsor1's dispute was unsuccessful, and the disputeBot should have called the withdraw method.The
            // dispute should still be seen as pending because the bot skipped the withdrawal.
            assert.equal((await financialContract.getLiquidations(sponsor1))[0].disputer, ZERO_ADDRESS);
            assert.equal(
              (await financialContract.getLiquidations(sponsor1))[0].state,
              LiquidationStatesEnum.UNINITIALIZED
            );

            // sponsor2's dispute was successful, and the disputeBot should've called the withdraw method.
            assert.equal((await financialContract.getLiquidations(sponsor2))[0].disputer, ZERO_ADDRESS);
            assert.equal(
              (await financialContract.getLiquidations(sponsor2))[0].state,
              LiquidationStatesEnum.UNINITIALIZED
            );

            // Check that the log includes a human readable translation of the liquidation status, and the dispute price.
            assert.equal(
              spy.getCall(-1).lastArg.liquidationResult.liquidationStatus,
              PostWithdrawLiquidationRewardsStatusTranslations[LiquidationStatesEnum.DISPUTE_SUCCEEDED]
            );
            assert.equal(spy.getCall(-1).lastArg.liquidationResult.settlementPrice, toWei("1.3"));

            // Check that the log contains the dispute rewards:
            if (disputer.isLegacyEmpVersion) {
              assert.isTrue(toBN(spy.getCall(-1).lastArg.liquidationResult.withdrawalAmount).gt(0));
            } else {
              assert.isTrue(toBN(spy.getCall(-1).lastArg.liquidationResult.paidToLiquidator).gt(0));
              assert.isTrue(toBN(spy.getCall(-1).lastArg.liquidationResult.paidToSponsor).gt(0));
              assert.isTrue(toBN(spy.getCall(-1).lastArg.liquidationResult.paidToDisputer).gt(0));
            }

            // After the dispute is resolved, the liquidation should still exist but the disputer should no longer be able to withdraw any rewards.
            await disputer.update();
            await disputer.withdrawRewards();
            assert.equal(spy.callCount, 4);
          }
        );

        versionedIt([{ contractType: "any", contractVersion: "any" }])("Too little collateral", async function () {
          // sponsor1 creates a position with 150 units of collateral, creating 100 synthetic tokens.
          await financialContract.create(
            { rawValue: convertDecimals("150") },
            { rawValue: convertDecimals("100") },
            { from: sponsor1 }
          );

          // sponsor2 creates a position with 1.75 units of collateral, creating 1 synthetic tokens.
          await financialContract.create(
            { rawValue: convertDecimals("1.75") },
            { rawValue: convertDecimals("1") },
            { from: sponsor2 }
          );

          // The liquidator creates a position to have synthetic tokens.
          await financialContract.create(
            { rawValue: convertDecimals("1000") },
            { rawValue: convertDecimals("500") },
            { from: liquidator }
          );

          await financialContract.createLiquidation(
            sponsor1,
            { rawValue: "0" },
            { rawValue: toWei("1.75") },
            { rawValue: convertDecimals("100") },
            unreachableDeadline,
            { from: liquidator }
          );

          await financialContract.createLiquidation(
            sponsor2,
            { rawValue: "0" },
            { rawValue: toWei("1.75") },
            { rawValue: convertDecimals("1") },
            unreachableDeadline,
            { from: liquidator }
          );

          // Send most of the user's balance elsewhere leaving only enough to dispute sponsor1's position.
          const transferAmount = (await collateralToken.balanceOf(disputeBot)).sub(toBN(convertDecimals("1")));
          await collateralToken.transfer(rando, transferAmount, { from: disputeBot });

          // Both positions should be disputed with a presumed price of 1.1, but will only have enough collateral for the smaller one.
          priceFeedMock.setHistoricalPrice(toWei("1.1"));
          await disputer.update();
          await disputer.dispute();
          assert.equal(spy.callCount, 2); // Two info events for the the 1 successful dispute and one for the failed dispute.

          // Only sponsor2 should be disputed.
          assert.equal((await financialContract.getLiquidations(sponsor1))[0].state, LiquidationStatesEnum.PRE_DISPUTE);
          assert.equal(
            (await financialContract.getLiquidations(sponsor2))[0].state,
            LiquidationStatesEnum.PENDING_DISPUTE
          );

          // Transfer balance back, and the dispute should go through.
          await collateralToken.transfer(disputeBot, transferAmount, { from: rando });
          priceFeedMock.setHistoricalPrice(toWei("1.1"));
          await disputer.update();
          await disputer.dispute();
          assert.equal(spy.callCount, 3); // Info level event for the correctly processed dispute.

          // sponsor1 should now be disputed.
          assert.equal(
            (await financialContract.getLiquidations(sponsor1))[0].state,
            LiquidationStatesEnum.PENDING_DISPUTE
          );
        });

        describe("Overrides the default disputer configuration settings", function () {
          versionedIt([{ contractType: "any", contractVersion: "any" }])(
            "Cannot set `crThreshold` >= 1",
            async function () {
              let errorThrown;
              try {
                disputerConfig = { ...disputerConfig, crThreshold: 1 };
                disputer = new Disputer({
                  logger: spyLogger,
                  financialContractClient,
                  proxyTransactionWrapper,
                  gasEstimator,
                  priceFeed: priceFeedMock,
                  account: accounts[0],
                  financialContractProps,
                  disputerConfig,
                });
                errorThrown = false;
              } catch (err) {
                errorThrown = true;
              }
              assert.isTrue(errorThrown);
            }
          );

          versionedIt([{ contractType: "any", contractVersion: "any" }])(
            "Cannot set `crThreshold` < 0",
            async function () {
              let errorThrown;
              try {
                disputerConfig = { ...disputerConfig, crThreshold: -0.02 };
                disputer = new Disputer({
                  logger: spyLogger,
                  financialContractClient,
                  proxyTransactionWrapper,
                  gasEstimator,
                  priceFeed: priceFeedMock,
                  account: accounts[0],
                  financialContractProps,
                  disputerConfig,
                });
                errorThrown = false;
              } catch (err) {
                errorThrown = true;
              }
              assert.isTrue(errorThrown);
            }
          );

          versionedIt([{ contractType: "any", contractVersion: "any" }])("Sets `crThreshold` to 2%", async function () {
            disputerConfig = { ...disputerConfig, crThreshold: 0.02 };
            disputer = new Disputer({
              logger: spyLogger,
              financialContractClient,
              proxyTransactionWrapper,
              gasEstimator,
              priceFeed: priceFeedMock,
              account: accounts[0],
              financialContractProps,
              disputerConfig,
            });

            // sponsor1 creates a position with 115 units of collateral, creating 100 synthetic tokens.
            await financialContract.create(
              { rawValue: convertDecimals("115") },
              { rawValue: convertDecimals("100") },
              { from: sponsor1 }
            );

            // sponsor2 creates a position with 118 units of collateral, creating 100 synthetic tokens.
            await financialContract.create(
              { rawValue: convertDecimals("118") },
              { rawValue: convertDecimals("100") },
              { from: sponsor2 }
            );

            // liquidator creates a position to have synthetic tokens to pay off debt upon liquidation.
            await financialContract.create(
              { rawValue: convertDecimals("1000") },
              { rawValue: convertDecimals("500") },
              { from: liquidator }
            );

            // The liquidator liquidates sponsor1 at a price of 1.15 and sponsor2 at a price of 1.18. Now, assume
            // that the disputer sees a price of 0.95. The 2% buffer should lead the disputer to NOT dispute the
            // liquidation made at a price of 1.15, but should dispute the one made at 1.18.
            // Numerically: (tokens_outstanding * price * coltReq * (1+crThreshold) > debt)
            // must hold for correctly collateralized liquidations. If the price feed is 0.95 USD, then
            // there must be more than (100 * 0.95 * 1.2 * 1.02 = 116.28) collateral in the position. This means that
            // the price of 0.95 and the buffer of 2% leads the disputer to believe that sponsor1 is
            // undercollateralized and was correctly liquidated, while sponsor2 has enough collateral and should NOT
            // have been liquidated. Note that without the buffer of 2%, the required position collateral would be
            // (100 * 0.95 * 1.2 * 1 = 114), which would make both sponsors correctly collateralized and both
            // liquidations disputable.
            await financialContract.createLiquidation(
              sponsor1,
              { rawValue: "0" },
              { rawValue: toWei("1.15") },
              { rawValue: convertDecimals("100") },
              unreachableDeadline,
              { from: liquidator }
            );
            await financialContract.createLiquidation(
              sponsor2,
              { rawValue: "0" },
              { rawValue: toWei("1.18") },
              { rawValue: convertDecimals("100") },
              unreachableDeadline,
              { from: liquidator }
            );

            priceFeedMock.setHistoricalPrice(toWei("0.95"));
            await disputer.update();
            await disputer.dispute();

            assert.equal(spy.callCount, 1); // 1 info level events should be sent at the conclusion of the 1 dispute.

            // Sponsor1 should still be in a liquidation state.
            let liquidationObject = (await financialContract.getLiquidations(sponsor1))[0];
            assert.equal(liquidationObject.state, LiquidationStatesEnum.PRE_DISPUTE);

            // Sponsor2 should have been disputed.
            liquidationObject = (await financialContract.getLiquidations(sponsor2))[0];
            assert.equal(liquidationObject.state, LiquidationStatesEnum.PENDING_DISPUTE);
          });

          versionedIt([{ contractType: "any", contractVersion: "any" }])(
            "Cannot set `disputeDelay` < 0",
            async function () {
              let errorThrown;
              try {
                disputerConfig = { ...disputerConfig, disputeDelay: -1 };
                disputer = new Disputer({
                  logger: spyLogger,
                  financialContractClient,
                  proxyTransactionWrapper,
                  gasEstimator,
                  priceFeed: priceFeedMock,
                  account: accounts[0],
                  financialContractProps,
                  disputerConfig,
                });
                errorThrown = false;
              } catch (err) {
                errorThrown = true;
              }
              assert.isTrue(errorThrown);
            }
          );

          versionedIt([{ contractType: "any", contractVersion: "any" }])(
            "Sets `disputeDelay` to 60 seconds",
            async function () {
              disputerConfig = { ...disputerConfig, disputeDelay: 60 };
              disputer = new Disputer({
                logger: spyLogger,
                financialContractClient,
                proxyTransactionWrapper,
                gasEstimator,
                priceFeed: priceFeedMock,
                account: accounts[0],
                financialContractProps,
                disputerConfig,
              });

              // sponsor1 creates a position with 150 units of collateral, creating 100 synthetic tokens.
              await financialContract.create(
                { rawValue: convertDecimals("150") },
                { rawValue: convertDecimals("100") },
                { from: sponsor1 }
              );

              // The liquidator creates a position to have synthetic tokens.
              await financialContract.create(
                { rawValue: convertDecimals("1000") },
                { rawValue: convertDecimals("500") },
                { from: liquidator }
              );

              await financialContract.createLiquidation(
                sponsor1,
                { rawValue: "0" },
                { rawValue: toWei("1.75") },
                { rawValue: convertDecimals("100") },
                unreachableDeadline,
                { from: liquidator }
              );
              const liquidationTime = await financialContract.getCurrentTime();

              // With a price of 1.1, sponsor1 should be correctly collateralized, so a dispute should be issued. However,
              // not enough time has passed since the liquidation timestamp, so we'll delay disputing for now. The
              // `disputeDelay` configuration enforces that we must wait `disputeDelay` seconds after the liquidation
              // timestamp before disputing.
              priceFeedMock.setHistoricalPrice(toWei("1.1"));
              await disputer.update();
              await disputer.dispute();
              assert.equal(spy.callCount, 0);

              // Sponsor1 should not be disputed.
              assert.equal(
                (await financialContract.getLiquidations(sponsor1))[0].state,
                LiquidationStatesEnum.PRE_DISPUTE
              );

              // Advance contract time and attempt to dispute again.
              await financialContract.setCurrentTime(Number(liquidationTime) + disputerConfig.disputeDelay);

              priceFeedMock.setHistoricalPrice(toWei("1.1"));
              await disputer.update();
              await disputer.dispute();
              assert.equal(spy.callCount, 1);

              // The disputeBot should be the disputer in sponsor1's liquidations.
              assert.equal(
                (await financialContract.getLiquidations(sponsor1))[0].state,
                LiquidationStatesEnum.PENDING_DISPUTE
              );
              assert.equal((await financialContract.getLiquidations(sponsor1))[0].disputer, disputeBot);
            }
          );

          versionedIt([{ contractType: "any", contractVersion: "any" }])(
            "Can provide an override price to disputer",
            async function () {
              // sponsor1 creates a position with 130 units of collateral, creating 100 synthetic tokens.
              await financialContract.create(
                { rawValue: convertDecimals("130") },
                { rawValue: convertDecimals("100") },
                { from: sponsor1 }
              );

              // The liquidator creates a position to have synthetic tokens.
              await financialContract.create(
                { rawValue: convertDecimals("1000") },
                { rawValue: convertDecimals("500") },
                { from: liquidator }
              );

              // The sponsor1 submits a valid withdrawal request of withdrawing 5e18 collateral. This places their
              // position at collateral of 125 and debt of 100.
              await financialContract.requestWithdrawal({ rawValue: convertDecimals("5") }, { from: sponsor1 });

              // Next, we will create an invalid liquidation to liquidate the whole position.
              await financialContract.createLiquidation(
                sponsor1,
                { rawValue: "0" },
                { rawValue: toWei("1.75") }, // Price high enough to initiate the liquidation
                { rawValue: convertDecimals("100") },
                unreachableDeadline,
                { from: liquidator }
              );

              // Say the price feed reports a price of 1 USD per token. This makes the liquidation invalid and the disputer should
              // dispute the liquidation: 125/(100*1.0)=1.25 CR -> Position was collateralized and invalid liquidation.
              priceFeedMock.setHistoricalPrice(toWei("1"));

              // However, say disputer operator has provided an override price of 1.2 USD per token. This makes the liquidation
              // valid and the disputer should do nothing: 125/(100*1.2)=1.0
              await disputer.update();
              const earliestLiquidationTime = Number(
                financialContractClient.getUndisputedLiquidations()[0].liquidationTime
              );
              priceFeedMock.setLastUpdateTime(earliestLiquidationTime);
              await disputer.dispute(toWei("1.2"));
              assert.equal(spy.callCount, 0); // 0 info level logs should be sent as no dispute.
              assert.equal(
                (await financialContract.getLiquidations(sponsor1))[0].state,
                LiquidationStatesEnum.PRE_DISPUTE
              );

              // Next assume that the override price is in fact 1 USD per token. At this price point the liquidation is now
              // invalid that the disputer should try dispute the tx. This should work even if the liquidation timestamp is
              // earlier than the price feed's earliest available timestamp:
              priceFeedMock.setLastUpdateTime(earliestLiquidationTime + 2);
              priceFeedMock.setLookback(1);
              await disputer.update();
              await disputer.dispute(toWei("1.0"));
              assert.equal(spy.callCount, 1); // 1 info level logs should be sent for the dispute
              assert.equal(
                (await financialContract.getLiquidations(sponsor1))[0].state,
                LiquidationStatesEnum.PENDING_DISPUTE
              );

              // The disputeBot should be the disputer in sponsor1  liquidations.
              assert.equal((await financialContract.getLiquidations(sponsor1))[0].disputer, disputeBot);
            }
          );
          describe("disputer correctly deals with funding rates from perpetual contract", () => {
            versionedIt([{ contractType: "Perpetual", contractVersion: "2.0.1" }])(
              "Can correctly detect invalid liquidations and dispute them",
              async function () {
                // sponsor1 creates a position with 125 units of collateral, creating 100 synthetic tokens.
                await financialContract.create(
                  { rawValue: convertDecimals("125") },
                  { rawValue: convertDecimals("100") },
                  { from: sponsor1 }
                );

                // sponsor2 creates a position with 150 units of collateral, creating 100 synthetic tokens.
                await financialContract.create(
                  { rawValue: convertDecimals("150") },
                  { rawValue: convertDecimals("100") },
                  { from: sponsor2 }
                );

                // sponsor3 creates a position with 175 units of collateral, creating 100 synthetic tokens.
                await financialContract.create(
                  { rawValue: convertDecimals("175") },
                  { rawValue: convertDecimals("100") },
                  { from: sponsor3 }
                );

                // liquidator creates a position with 2000 units of collateral, creating 1000 synthetic tokens for creating
                // liquidations.
                await financialContract.create(
                  { rawValue: convertDecimals("2000") },
                  { rawValue: convertDecimals("1000") },
                  { from: liquidator }
                );

                // Assume the current real token price is 1.1. This would place sponsor 1 at an undercollateralized CR
                // with 125/(100*1.1) = 1.136 (note no funding rate applied yet). If this sponsor is liquidated there
                // should be no dispute against them.

                // Liquidate the first sponsor.
                await financialContract.createLiquidation(
                  sponsor1,
                  { rawValue: "0" },
                  { rawValue: toWei("1.5") },
                  { rawValue: convertDecimals("100") },
                  unreachableDeadline,
                  { from: liquidator }
                );

                priceFeedMock.setHistoricalPrice(toWei("1.1"));
                await disputer.update();
                await disputer.dispute();
                assert.equal(spy.callCount, 0); // No info level logs should be sent as no dispute.

                // There should be exactly one liquidation in sponsor1's account.
                let liquidationObject = (await financialContract.getLiquidations(sponsor1))[0];
                assert.equal(liquidationObject.sponsor, sponsor1);
                assert.equal(liquidationObject.liquidator, liquidator);
                assert.equal(liquidationObject.state, LiquidationStatesEnum.PRE_DISPUTE);
                assert.equal(liquidationObject.liquidatedCollateral.rawValue, convertDecimals("125"));
                assert.equal(liquidationObject.lockedCollateral.rawValue, convertDecimals("125"));

                // The liquidation should NOT be disputed
                assert.equal(
                  (await financialContract.getLiquidations(sponsor1))[0].state,
                  LiquidationStatesEnum.PRE_DISPUTE
                );

                // No other sponsors should have been liquidated.
                assert.deepStrictEqual(await financialContract.getLiquidations(sponsor2), []);
                assert.deepStrictEqual(await financialContract.getLiquidations(sponsor3), []);

                // Next, introduce some funding rate. Setting the funding rate multiplier to 1.08, results in modifying
                // sponsor's debt. This becomes 100 * 1.08 = 108. After applying this funding rate sponsor 2 should
                // still be correctly capitalized with 150 / (100 * 1.08 * 1.1) = 1.262. This is above 1.25 CR.
                // However, let's assume that an invalid liquidator sees this position and tries to liquidate it (incorrectly).
                // The disputer bot should dispute this liquidation and save the day.

                await _setFundingRateAndAdvanceTime(toWei("0.000008"));
                await financialContract.applyFundingRate();
                assert.equal((await financialContract.fundingRate()).cumulativeMultiplier.toString(), toWei("1.08"));

                // Liquidate the second sponsor.
                await financialContract.createLiquidation(
                  sponsor2,
                  { rawValue: "0" },
                  { rawValue: toWei("1.5") },
                  { rawValue: convertDecimals("100") },
                  unreachableDeadline,
                  { from: liquidator }
                );
                const liquidation2Time = await financialContract.getCurrentTime();

                priceFeedMock.setHistoricalPrice(toWei("1.1"));
                await disputer.update();
                await disputer.dispute();
                assert.equal(spy.callCount, 1); // 1 info level logs should be sent for the dispute.

                // Sponsor 1 should be pre-dispute liquidation, sponsor 2 should be pending dispute and sponsor 3 should have nothing.
                assert.equal(
                  (await financialContract.getLiquidations(sponsor1))[0].state,
                  LiquidationStatesEnum.PRE_DISPUTE
                );
                liquidationObject = (await financialContract.getLiquidations(sponsor2))[0];
                assert.equal(liquidationObject.sponsor, sponsor2);
                assert.equal(liquidationObject.liquidator, liquidator);
                assert.equal(liquidationObject.disputer, disputeBot);
                assert.equal(liquidationObject.state, LiquidationStatesEnum.PENDING_DISPUTE);
                assert.equal(liquidationObject.liquidatedCollateral.rawValue, convertDecimals("150"));
                assert.equal(liquidationObject.lockedCollateral.rawValue, convertDecimals("150"));
                assert.deepStrictEqual(await financialContract.getLiquidations(sponsor3), []);

                // Next, we can test applying a large negative funding rate. Say we shift the funding rate by -0.1 two times.
                // this would work out to 1.08 * (1 - 0.00001 * 10000) * (1 - 0.00001 * 10000) = 0.8748. From this, token
                // sponsor debt has been decreased.
                await _setFundingRateAndAdvanceTime(toWei("-0.00001"));
                await financialContract.applyFundingRate();
                await _setFundingRateAndAdvanceTime(toWei("-0.00001"));
                await financialContract.applyFundingRate();
                assert.equal((await financialContract.fundingRate()).cumulativeMultiplier.toString(), toWei("0.8748"));

                // For the sake of this test let's assume that the liquidator is incorrectly configured and does not
                // consider the effects of funding rate in creating liquidations. With a set price of 1.5 the liquidation
                // "thinks" the CR is: 175 / (100 * 1.5) = 1.166 below CR (note no funding rate) but in actuality the "real"
                // CR is: 175 / (100 * 1.5*0.864) = 1.333 which is above CR, making the liquidation invalid (and disputable).

                // Liquidate the third sponsor.
                await financialContract.createLiquidation(
                  sponsor3,
                  { rawValue: "0" },
                  { rawValue: toWei("2") },
                  { rawValue: convertDecimals("100") },
                  unreachableDeadline,
                  { from: liquidator }
                );
                const liquidation3Time = await financialContract.getCurrentTime();

                priceFeedMock.setHistoricalPrice(toWei("1.5"));
                await disputer.update();
                await disputer.dispute();
                assert.equal(spy.callCount, 2); // 1 additional info log for the new dispute.

                liquidationObject = (await financialContract.getLiquidations(sponsor3))[0];
                assert.equal(liquidationObject.sponsor, sponsor3);
                assert.equal(liquidationObject.liquidator, liquidator);
                assert.equal(liquidationObject.disputer, disputeBot);
                assert.equal(liquidationObject.state, LiquidationStatesEnum.PENDING_DISPUTE);
                assert.equal(liquidationObject.liquidatedCollateral.rawValue, convertDecimals("175"));
                assert.equal(liquidationObject.lockedCollateral.rawValue, convertDecimals("175"));

                // Finally, Push prices into the mock oracle to enable the disputes to settle.
                await mockOracle.pushPrice(web3.utils.utf8ToHex(identifier), liquidation2Time, toWei("1.1"));
                await mockOracle.pushPrice(web3.utils.utf8ToHex(identifier), liquidation3Time, toWei("1.5"));

                // Now that the liquidation has expired, the disputer can withdraw rewards.
                const collateralPreWithdraw = await collateralToken.balanceOf(disputeBot);
                await disputer.update();
                await disputer.withdrawRewards();

                assert.equal(spy.callCount, 4); // 2 new info level events should be sent for withdrawing the two liquidations.

                // Disputer should have their collateral increased from the two rewards.
                const collateralPostWithdraw = await collateralToken.balanceOf(disputeBot);
                assert.isTrue(collateralPostWithdraw.gt(collateralPreWithdraw));

                // Liquidation data should have been deleted.
                assert.deepStrictEqual(
                  (await financialContract.getLiquidations(sponsor1))[0].state,
                  LiquidationStatesEnum.PRE_DISPUTE
                );
                assert.deepStrictEqual(
                  (await financialContract.getLiquidations(sponsor2))[0].state,
                  LiquidationStatesEnum.UNINITIALIZED
                );
                assert.deepStrictEqual(
                  (await financialContract.getLiquidations(sponsor3))[0].state,
                  LiquidationStatesEnum.UNINITIALIZED
                );
              }
            );
          });
        });
        describe("Dispute via DSProxy", () => {
          // Imports specific to the DSProxy wallet implementation.
          const DSProxyFactory = getTruffleContract("DSProxyFactory", web3);
          const DSProxy = getTruffleContract("DSProxy", web3);
          const UniswapV2Factory = require("@uniswap/v2-core/build/UniswapV2Factory.json");
          const IUniswapV2Pair = require("@uniswap/v2-core/build/IUniswapV2Pair.json");
          const UniswapV2Router02 = require("@uniswap/v2-periphery/build/UniswapV2Router02.json");

          let reserveToken;
          let uniswapFactory;
          let uniswapRouter;
          let pairAddress;
          let pair;
          let dsProxyFactory;
          let dsProxy;

          beforeEach(async () => {
            // Create the reserve currency for the liquidator to hold.
            reserveToken = await Token.new("reserveToken", "DAI", 18, { from: contractCreator });
            await reserveToken.addMember(1, contractCreator, { from: contractCreator });

            // deploy Uniswap V2 Factory & router.
            uniswapFactory = await createContractObjectFromJson(UniswapV2Factory, web3).new(contractCreator, {
              from: contractCreator,
            });
            uniswapRouter = await createContractObjectFromJson(UniswapV2Router02, web3).new(
              uniswapFactory.address,
              collateralToken.address,
              { from: contractCreator }
            );

            // initialize the pair between the reserve and collateral token.
            await uniswapFactory.createPair(reserveToken.address, collateralToken.address, { from: contractCreator });
            pairAddress = await uniswapFactory.getPair(reserveToken.address, collateralToken.address);
            pair = await createContractObjectFromJson(IUniswapV2Pair, web3).at(pairAddress);

            // Seed the market. This sets up the initial price to be 1/1 reserve to collateral token. As the collateral
            // token is Dai this starts off the uniswap market at 1 reserve/collateral. Note the amount of collateral
            // is scaled according to the collateral decimals.
<<<<<<< HEAD
            await reserveToken.mint(pairAddress, toBN(toWei("1000")).muln(10000000), {
              from: contractCreator,
            });
=======
            await reserveToken.mint(pairAddress, toBN(toWei("1000")).muln(10000000), { from: contractCreator });
>>>>>>> dfb578a1
            await collateralToken.mint(pairAddress, toBN(convertDecimals("1000")).muln(10000000), {
              from: contractCreator,
            });
            await pair.sync({ from: contractCreator });

            dsProxyFactory = await DSProxyFactory.new({ from: contractCreator });

            // Create the DSProxy manager and proxy transaction wrapper for the liquidator instance.
            dsProxyManager = new DSProxyManager({
              logger: spyLogger,
              web3,
              gasEstimator,
              account: disputeBot,
              dsProxyFactoryAddress: dsProxyFactory.address,
              dsProxyFactoryAbi: DSProxyFactory.abi,
              dsProxyAbi: DSProxy.abi,
            });
            // Initialize the DSProxy manager. This will deploy a new DSProxy contract as the liquidator bot EOA does not
            // yet have one deployed.
            dsProxy = await DSProxy.at(await dsProxyManager.initializeDSProxy());

            proxyTransactionWrapper = new ProxyTransactionWrapper({
              web3,
              financialContract: financialContract.contract,
              gasEstimator,
              account: accounts[0],
              dsProxyManager,
              proxyTransactionWrapperConfig: {
                useDsProxyToDispute: true,
                uniswapRouterAddress: uniswapRouter.address,
                disputerReserveCurrencyAddress: reserveToken.address,
              },
            });

            disputer = new Disputer({
              logger: spyLogger,
              financialContractClient,
              proxyTransactionWrapper,
              gasEstimator,
              priceFeed: priceFeedMock,
              account: accounts[0],
              financialContractProps,
              disputerConfig,
            });
          });
          versionedIt([{ contractType: "any", contractVersion: "any" }])(
            "Can correctly detect initialized DSProxy and ProxyTransactionWrapper",
            async function () {
              // The initialization in the before-each should be correct.
              assert.isTrue(isAddress(dsProxy.address));
              assert.equal(await dsProxy.owner(), disputeBot);
              assert.isTrue(disputer.proxyTransactionWrapper.useDsProxyToDispute);
              assert.equal(disputer.proxyTransactionWrapper.uniswapRouterAddress, uniswapRouter.address);
              assert.equal(disputer.proxyTransactionWrapper.dsProxyManager.getDSProxyAddress(), dsProxy.address);
              assert.equal(disputer.proxyTransactionWrapper.disputerReserveCurrencyAddress, reserveToken.address);
              assert.isTrue(spy.getCall(-1).lastArg.message.includes("DSProxy deployed for your EOA"));
            }
          );
          versionedIt([{ contractType: "any", contractVersion: "any" }])(
            "Rejects invalid invocation of proxy transaction wrapper",
            async function () {
              // Invalid invocation should reject. Missing reserve currency.
              assert.throws(() => {
                new ProxyTransactionWrapper({
                  web3,
                  financialContract: financialContract.contract,
                  gasEstimator,
                  account: accounts[0],
                  dsProxyManager,
                  proxyTransactionWrapperConfig: {
                    useDsProxyToDispute: true,
                    uniswapRouterAddress: uniswapRouter.address,
                    disputerReserveCurrencyAddress: null,
                  },
                });
              });

              // Invalid invocation should reject. Missing reserve currency.
              assert.throws(() => {
                new ProxyTransactionWrapper({
                  web3,
                  financialContract: financialContract.contract,
                  gasEstimator,
                  account: accounts[0],
                  dsProxyManager,
                  proxyTransactionWrapperConfig: {
                    useDsProxyToDispute: true,
                    uniswapRouterAddress: "not-an-address",
                    disputerReserveCurrencyAddress: reserveToken.address,
                  },
                });
              });
              // Invalid invocation should reject. Requests to use DSProxy to Dispute but does not provide DSProxy manager.
              assert.throws(() => {
                new ProxyTransactionWrapper({
                  web3,
                  financialContract: financialContract.contract,
                  gasEstimator,
                  account: accounts[0],
                  dsProxyManager: null,
                  proxyTransactionWrapperConfig: {
                    useDsProxyToDispute: true,
                    uniswapRouterAddress: uniswapRouter.address,
                    disputerReserveCurrencyAddress: reserveToken.address,
                  },
                });
              });
              // Invalid invocation should reject. DSProxy Manager not yet initalized.
              dsProxyFactory = await DSProxyFactory.new({ from: contractCreator });

              dsProxyManager = new DSProxyManager({
                logger: spyLogger,
                web3,
                gasEstimator,
                account: disputeBot,
                dsProxyFactoryAddress: dsProxyFactory.address,
                dsProxyFactoryAbi: DSProxyFactory.abi,
                dsProxyAbi: DSProxy.abi,
              });
              assert.throws(() => {
                new ProxyTransactionWrapper({
                  web3,
                  financialContract: financialContract.contract,
                  gasEstimator,
                  account: accounts[0],
                  dsProxyManager,
                  proxyTransactionWrapperConfig: {
                    useDsProxyToDispute: true,
                    uniswapRouterAddress: uniswapRouter.address,
                    disputerReserveCurrencyAddress: reserveToken.address,
                  },
                });
              });
            }
          );
          versionedIt([{ contractType: "any", contractVersion: "any" }])(
            "Correctly disputes positions using DSProxy",
            async function () {
              // Seed the dsProxy with some reserve tokens so it can buy collateral to execute the dispute.
              await reserveToken.mint(dsProxy.address, toWei("10000"), { from: contractCreator });

              // Create three positions for each sponsor and one for the liquidator. Liquidate all positions.
              await financialContract.create(
                { rawValue: convertDecimals("125") },
                { rawValue: convertDecimals("100") },
                { from: sponsor1 }
              );

              await financialContract.create(
                { rawValue: convertDecimals("150") },
                { rawValue: convertDecimals("100") },
                { from: sponsor2 }
              );

              await financialContract.create(
                { rawValue: convertDecimals("175") },
                { rawValue: convertDecimals("100") },
                { from: sponsor3 }
              );

              await financialContract.create(
                { rawValue: convertDecimals("1000") },
                { rawValue: convertDecimals("500") },
                { from: liquidator }
              );

              await financialContract.createLiquidation(
                sponsor1,
                { rawValue: "0" },
                { rawValue: toWei("1.75") },
                { rawValue: convertDecimals("100") },
                unreachableDeadline,
                { from: liquidator }
              );
              await financialContract.createLiquidation(
                sponsor2,
                { rawValue: "0" },
                { rawValue: toWei("1.75") },
                { rawValue: convertDecimals("100") },
                unreachableDeadline,
                { from: liquidator }
              );
              await financialContract.createLiquidation(
                sponsor3,
                { rawValue: "0" },
                { rawValue: toWei("1.75") },
                { rawValue: convertDecimals("100") },
                unreachableDeadline,
                { from: liquidator }
              );

              // Start with a mocked price of 1.75 usd per token.
              // This makes all sponsors undercollateralized, meaning no disputes are issued.
              priceFeedMock.setHistoricalPrice(toWei("1.75"));
              await disputer.update();
              await disputer.dispute();

              // There should be no disputes created from any sponsor account
              assert.equal(
                (await financialContract.getLiquidations(sponsor1))[0].state,
                LiquidationStatesEnum.PRE_DISPUTE
              );
              assert.equal(
                (await financialContract.getLiquidations(sponsor2))[0].state,
                LiquidationStatesEnum.PRE_DISPUTE
              );
              assert.equal(
                (await financialContract.getLiquidations(sponsor3))[0].state,
                LiquidationStatesEnum.PRE_DISPUTE
              );
              assert.equal(spy.callCount, 1); // No info level logs should be sent.

              // With a price of 1.1, two sponsors should be correctly collateralized, so disputes should be issued against sponsor2 and sponsor3's liquidations.
              priceFeedMock.setHistoricalPrice(toWei("1.1"));

              // Set lookback such that the liquidation timestamp is captured and the dispute should go through.
              priceFeedMock.setLookback(2);
              await disputer.update();
              await disputer.dispute();
              assert.equal(spy.callCount, 5); // info level logs should be sent at the conclusion of the disputes.

              // Sponsor2 and sponsor3 should be disputed.
              assert.equal(
                (await financialContract.getLiquidations(sponsor1))[0].state,
                LiquidationStatesEnum.PRE_DISPUTE
              );
              assert.equal(
                (await financialContract.getLiquidations(sponsor2))[0].state,
                LiquidationStatesEnum.PENDING_DISPUTE
              );
              assert.equal(
                (await financialContract.getLiquidations(sponsor3))[0].state,
                LiquidationStatesEnum.PENDING_DISPUTE
              );

              // The dsProxy should be the disputer in sponsor2 and sponsor3's liquidations.
              assert.equal((await financialContract.getLiquidations(sponsor2))[0].disputer, dsProxy.address);
              assert.equal((await financialContract.getLiquidations(sponsor3))[0].disputer, dsProxy.address);

              // Push a price of 1.1, which should cause the two disputes to be correct (invalid liquidations)
              const liquidationTime = await financialContract.getCurrentTime();
              await mockOracle.pushPrice(web3.utils.utf8ToHex(identifier), liquidationTime, toWei("1.1"));

<<<<<<< HEAD
              // rewards should be withdrawn and the DSProxy collateral ballance should increase.
=======
              // rewards should be withdrawn and the DSProxy collateral balance should increase.
>>>>>>> dfb578a1

              const dsProxyCollateralBalanceBefore = await collateralToken.balanceOf(dsProxy.address);

              await disputer.update();
              await disputer.withdrawRewards();
              assert.equal(spy.callCount, 7); // two new info after withdrawing the two disputes.

              const dsProxyCollateralBalanceAfter = await collateralToken.balanceOf(dsProxy.address);
              assert.isTrue(dsProxyCollateralBalanceAfter.gt(dsProxyCollateralBalanceBefore));

              // Pre-dispute as nothing should have change and rewards by liquidator are not withdrawn.
              assert.equal(
                (await financialContract.getLiquidations(sponsor1))[0].state,
                LiquidationStatesEnum.PRE_DISPUTE
              );

              // Uninitialized as reward withdrawal deletes the liquidation object.
              assert.equal(
                (await financialContract.getLiquidations(sponsor2))[0].state,
                LiquidationStatesEnum.UNINITIALIZED
              );
              assert.equal(
                (await financialContract.getLiquidations(sponsor3))[0].state,
                LiquidationStatesEnum.UNINITIALIZED
              );
            }
          );
          versionedIt([{ contractType: "any", contractVersion: "any" }])(
            "Correctly deals with reserve being the same as collateral currency using DSProxy",
            async function () {
              // Create a new disputer set to use the same collateral as the reserve currency.
              proxyTransactionWrapper = new ProxyTransactionWrapper({
                web3,
                financialContract: financialContract.contract,
                gasEstimator,
                account: accounts[0],
                dsProxyManager,
                proxyTransactionWrapperConfig: {
                  useDsProxyToDispute: true,
                  uniswapRouterAddress: uniswapRouter.address,
                  disputerReserveCurrencyAddress: collateralToken.address,
                },
              });

              disputer = new Disputer({
                logger: spyLogger,
                financialContractClient,
                proxyTransactionWrapper,
                gasEstimator,
                priceFeed: priceFeedMock,
                account: accounts[0],
                financialContractProps,
                disputerConfig,
              });

              // Seed the dsProxy with some reserve tokens so it can buy collateral to execute the dispute.
              await collateralToken.mint(dsProxy.address, toWei("10000"), { from: contractCreator });

              // Create 1 positions for the first sponsor sponsor and one for the liquidator. Liquidate the position.
              await financialContract.create(
                { rawValue: convertDecimals("150") },
                { rawValue: convertDecimals("100") },
                { from: sponsor1 }
              );

              await financialContract.create(
                { rawValue: convertDecimals("1000") },
                { rawValue: convertDecimals("500") },
                { from: liquidator }
              );

              await financialContract.createLiquidation(
                sponsor1,
                { rawValue: "0" },
                { rawValue: toWei("1.75") },
                { rawValue: convertDecimals("100") },
                unreachableDeadline,
                { from: liquidator }
              );

              // With a price of 1.1, the sponsors should be correctly collateralized, so a dispute should be issued against sponsor1.
              priceFeedMock.setHistoricalPrice(toWei("1.1"));

              // Seed the dsProxy with some reserve tokens so it can buy collateral to execute the dispute.
              await reserveToken.mint(dsProxy.address, toWei("10000"), { from: contractCreator });

              // Set lookback such that the liquidation timestamp is captured and the dispute should go through.
              priceFeedMock.setLookback(2);
              await disputer.update();
              await disputer.dispute();

              // Sponsor1 and  should be disputed.
              assert.equal(
                (await financialContract.getLiquidations(sponsor1))[0].state,
                LiquidationStatesEnum.PENDING_DISPUTE
              );

              // The dsProxy should be the disputer in sponsor1 liquidations.
              assert.equal((await financialContract.getLiquidations(sponsor1))[0].disputer, dsProxy.address);

              // There should be no swap events as the DSProxy already had enough collateral to dispute
              assert.equal((await pair.getPastEvents("Swap")).length, 0);
            }
          );
          versionedIt([{ contractType: "any", contractVersion: "any" }])(
            "Correctly respects existing collateral balances when using DSProxy",
            async function () {
              // Seed the dsProxy with a few collateral but not enough to finish the dispute. All collateral available
              // should be spent and the shortfall should be purchased.
              await collateralToken.mint(dsProxy.address, convertDecimals("0.5"), { from: contractCreator });
              await reserveToken.mint(dsProxy.address, toWei("10000"), { from: contractCreator });

              // Set the final fee to 1 unit collateral. The total collateral needed for the dispute will be final fee + dispute bond.
              await store.setFinalFee(collateralToken.address, { rawValue: convertDecimals("1") });

              // Create 1 positions for the first sponsor sponsor and one for the liquidator. Liquidate the position.
              await financialContract.create(
                { rawValue: convertDecimals("150") },
                { rawValue: convertDecimals("100") },
                { from: sponsor1 }
              );

              await financialContract.create(
                { rawValue: convertDecimals("1000") },
                { rawValue: convertDecimals("500") },
                { from: liquidator }
              );

              await financialContract.createLiquidation(
                sponsor1,
                { rawValue: "0" },
                { rawValue: toWei("1.75") },
                { rawValue: convertDecimals("100") },
                unreachableDeadline,
                { from: liquidator }
              );

              // With a price of 1.1, the sponsors should be correctly collateralized, so a dispute should be issued against sponsor1.
              priceFeedMock.setHistoricalPrice(toWei("1.1"));

              // Set lookback such that the liquidation timestamp is captured and the dispute should go through.
              priceFeedMock.setLookback(2);
              await disputer.update();
              await disputer.dispute();

              // Sponsor1 and  should be disputed.
              assert.equal(
                (await financialContract.getLiquidations(sponsor1))[0].state,
                LiquidationStatesEnum.PENDING_DISPUTE
              );

              // The dsProxy should be the disputer in sponsor1 liquidations.
              assert.equal((await financialContract.getLiquidations(sponsor1))[0].disputer, dsProxy.address);

              // There should be 1 swap events as the DSProxy had to buy the token shortfall in collateral.
              assert.equal((await pair.getPastEvents("Swap")).length, 1);

              // There should be no collateral left as it was all used in the dispute.
              assert.equal((await collateralToken.balanceOf(dsProxy.address)).toString(), "0");
            }
          );
        });
      });
    }
  });
});<|MERGE_RESOLUTION|>--- conflicted
+++ resolved
@@ -112,17 +112,10 @@
     const MulticallMock = getTruffleContract("MulticallMock", web3);
 
     for (let testConfig of TEST_DECIMAL_COMBOS) {
-<<<<<<< HEAD
-      describe(`${testConfig.collateralDecimals} collateral, ${testConfig.syntheticDecimals} synthetic & ${testConfig.priceFeedDecimals} pricefeed decimals, on for smart contract version ${contractVersion.contractType} @ ${contractVersion.contractVersion}`, function () {
-        before(async function () {
-          identifier = `${testConfig.tokenName}TEST`;
-          fundingRateIdentifier = `${testConfig.tokenName}_FUNDING_IDENTIFIER`;
-=======
       describe(`${testConfig.collateralDecimals} collateral, ${testConfig.syntheticDecimals} synthetic & ${testConfig.priceFeedDecimals} pricefeed decimals, for smart contract version ${contractVersion.contractType} @ ${contractVersion.contractVersion}`, function () {
         before(async function () {
           identifier = `${testConfig.tokenName}TEST`;
           fundingRateIdentifier = `${testConfig.tokenName}_FUNDING`;
->>>>>>> dfb578a1
           convertDecimals = Convert(testConfig.collateralDecimals);
 
           collateralToken = await Token.new(
@@ -225,17 +218,8 @@
           await collateralToken.approve(financialContract.address, convertDecimals("100000000"), { from: sponsor1 });
           await collateralToken.approve(financialContract.address, convertDecimals("100000000"), { from: sponsor2 });
           await collateralToken.approve(financialContract.address, convertDecimals("100000000"), { from: sponsor3 });
-<<<<<<< HEAD
-          await collateralToken.approve(financialContract.address, convertDecimals("100000000"), {
-            from: liquidator,
-          });
-          await collateralToken.approve(financialContract.address, convertDecimals("100000000"), {
-            from: disputeBot,
-          });
-=======
           await collateralToken.approve(financialContract.address, convertDecimals("100000000"), { from: liquidator });
           await collateralToken.approve(financialContract.address, convertDecimals("100000000"), { from: disputeBot });
->>>>>>> dfb578a1
 
           syntheticToken = await Token.at(await financialContract.tokenCurrency());
           await syntheticToken.approve(financialContract.address, convertDecimals("100000000"), { from: sponsor1 });
@@ -1180,13 +1164,7 @@
             // Seed the market. This sets up the initial price to be 1/1 reserve to collateral token. As the collateral
             // token is Dai this starts off the uniswap market at 1 reserve/collateral. Note the amount of collateral
             // is scaled according to the collateral decimals.
-<<<<<<< HEAD
-            await reserveToken.mint(pairAddress, toBN(toWei("1000")).muln(10000000), {
-              from: contractCreator,
-            });
-=======
             await reserveToken.mint(pairAddress, toBN(toWei("1000")).muln(10000000), { from: contractCreator });
->>>>>>> dfb578a1
             await collateralToken.mint(pairAddress, toBN(convertDecimals("1000")).muln(10000000), {
               from: contractCreator,
             });
@@ -1430,11 +1408,7 @@
               const liquidationTime = await financialContract.getCurrentTime();
               await mockOracle.pushPrice(web3.utils.utf8ToHex(identifier), liquidationTime, toWei("1.1"));
 
-<<<<<<< HEAD
-              // rewards should be withdrawn and the DSProxy collateral ballance should increase.
-=======
               // rewards should be withdrawn and the DSProxy collateral balance should increase.
->>>>>>> dfb578a1
 
               const dsProxyCollateralBalanceBefore = await collateralToken.balanceOf(dsProxy.address);
 
