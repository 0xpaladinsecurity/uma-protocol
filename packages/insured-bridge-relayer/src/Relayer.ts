import winston from "winston";
import Web3 from "web3";
const { toWei, toBN } = Web3.utils;
const fixedPointAdjustment = toBN(toWei("1"));

import { runTransaction, createEtherscanLinkMarkdown, createFormatFunction, PublicNetworks } from "@uma/common";
import { getAbi } from "@uma/contracts-node";
import {
  InsuredBridgeL1Client,
  InsuredBridgeL2Client,
  GasEstimator,
  Deposit,
  Relay,
  ClientRelayState,
  SettleableRelay,
} from "@uma/financial-templates-lib";
import { getTokenBalance } from "./RelayerHelpers";

import type { BN, TransactionType, AugmentedSendOptions } from "@uma/common";

import type { TransactionReceipt } from "web3-core";

// Stores state of Relay (i.e. Pending, Uninitialized, Finalized) and linked L2 deposit parameters.
type RelayableDeposit = { status: ClientRelayState; deposit: Deposit };
// Key for RelayableDeposits is L1 token address.
type RelayableDeposits = { [key: string]: [RelayableDeposit] };

export enum RelaySubmitType {
  Slow,
  SpeedUp,
  Instant,
  Ignore,
}

export class Relayer {
  /**
   * @notice Constructs new Relayer Instance.
   * @param {Object} logger Module used to send logs.
   * @param {Object} l1Client Client for fetching L1 data from the insured bridge pool and admin contracts.
   * @param {Object} l2Client Client for fetching L2 deposit data.
   * @param {Array} whitelistedRelayL1Tokens List of whitelisted L1 tokens that the relayer supports.
   * @param {Array} whitelistedChainIds List of whitelisted chain IDs that the relayer supports. Any relays for chain
   * IDs not on this list will be disputed.
   * @param {string} account Unlocked web3 account to send L1 messages.
   * @param {Object} l1DeployData Hardcoded mapping of BridgePool deployment data, used to optimize
   * runtime speed by eliminating getBlockForTime calls, and to detect deposits with invalid quote times.
   * @param {Object} l2DeployData Hardcoded mapping of BridgeDepositBox deployment data, used to optimize
   * queries for L2 FundsDeposited events.
   * @param {number} l2LookbackWindow Used for last-resort block search for a missing deposit event. Should be same
   * period used by default in L2 client to find deposits.
   */
  constructor(
    readonly logger: winston.Logger,
    readonly gasEstimator: GasEstimator,
    readonly l1Client: InsuredBridgeL1Client,
    readonly l2Client: InsuredBridgeL2Client,
    readonly whitelistedRelayL1Tokens: string[],
    readonly account: string,
    readonly whitelistedChainIds: number[],
    readonly l1DeployData: { [key: string]: { timestamp: number } },
    readonly l2DeployData: { [key: string]: { blockNumber: number } },
    readonly l2LookbackWindow: number
  ) {}

  async checkForPendingDepositsAndRelay(): Promise<void> {
    this.logger.debug({ at: "AcrossRelayer#Relayer", message: "Checking for pending deposits and relaying" });

    // Build dictionary of relayable deposits keyed by L1 tokens. getRelayableDeposits() filters out Finalized relays.
    const relayableDeposits: RelayableDeposits = this._getRelayableDeposits();
    if (Object.keys(relayableDeposits).length == 0) {
      this.logger.debug({
        at: "AcrossRelayer#Relayer",
        message: "No relayable deposits for any whitelisted tokens",
      });
      return;
    }

    // Fetch pending relays (if any) for each relayable deposit and then decide whether to submit a relay (and what
    // type of relay) or dispute. Build an array of transactions which are batch sent after the fact for each pool.
    for (const l1Token of Object.keys(relayableDeposits)) {
      this.logger.debug({
        at: "AcrossRelayer#Relayer",
        message: `Processing ${relayableDeposits[l1Token].length} relayable deposits for L1Token`,
        l1Token,
      });
      const relayTransactions = []; // Array of relay transactions to send for the current L1 token.
      for (const relayableDeposit of relayableDeposits[l1Token]) {
        // If deposit quote time is before the bridgepool's deployment time, then skip it before attempting to calculate
        // the realized LP fee % as this will be impossible to query a contract for a timestamp before its deployment.
<<<<<<< HEAD
        // Similarly, we cannot compute realized LP fee % for quote times in the future.
        const latestBlockTime = Number((await this.l1Client.l1Web3.eth.getBlock("latest")).timestamp);
        if (
          relayableDeposit.deposit.quoteTimestamp < this.deployTimestamps[relayableDeposit.deposit.l1Token].timestamp ||
          relayableDeposit.deposit.quoteTimestamp > latestBlockTime
        ) {
=======
        if (relayableDeposit.deposit.quoteTimestamp < this.l1DeployData[relayableDeposit.deposit.l1Token].timestamp) {
>>>>>>> 665e78eb
          this.logger.debug({
            at: "InsuredBridgeRelayer#Relayer",
            message: "Deposit quote time < bridge pool deployment for L1 token or > latest block time, skipping",
            deposit: relayableDeposit.deposit,
<<<<<<< HEAD
            deploymentTime: this.deployTimestamps[relayableDeposit.deposit.l1Token].timestamp,
            latestBlockTime,
=======
            deploymentTime: this.l1DeployData[relayableDeposit.deposit.l1Token].timestamp,
>>>>>>> 665e78eb
          });
          continue;
        }
        try {
          relayTransactions.push(await this._generateRelayTransactionForPendingDeposit(l1Token, relayableDeposit));
        } catch (error) {
          this.logger.error({ at: "AcrossRelayer#Relayer", message: "Unexpected error processing deposit", error });
        }
      }
      try {
        await this._processTransactionBatch(relayTransactions as any);
      } catch (error) {
        this.logger.error({ at: "AcrossRelayer#Relayer", message: "Unexpected error processing deposit batch", error });
      }
    }

    return;
  }

  async checkForPendingRelaysAndDispute(): Promise<void> {
    this.logger.debug({ at: "AcrossRelayer#Disputer", message: "Checking for pending relays and disputing" });

    // Build dictionary of pending relays keyed by l1 token and deposit hash. getPendingRelays() filters
    // out Finalized relays.
    const pendingRelays: Relay[] = this.l1Client.getPendingRelayedDeposits();
    if (pendingRelays.length == 0) {
      this.logger.debug({ at: "AcrossRelayer#Disputer", message: "No pending relays" });
      return;
    }
    this.logger.debug({ at: "AcrossRelayer#Disputer", message: `Processing ${pendingRelays.length} pending relays` });

    for (const relay of pendingRelays) {
      try {
        await this._disputePendingRelay(relay);
      } catch (error) {
        this.logger.error({ at: "AcrossRelayer#Disputer", message: "Unexpected error processing relay", error });
      }
    }

    return;
  }

  async checkforSettleableRelaysAndSettle(): Promise<void> {
    this.logger.debug({ at: "AcrossRelayer#Finalizer", message: "Checking for settleable relays and settling" });
    for (const l1Token of this.whitelistedRelayL1Tokens) {
      this.logger.debug({ at: "AcrossRelayer#Finalizer", message: "Checking settleable relays for token", l1Token });

      const settleRelayTransactions = []; // Array of settle transactions to send for the current L1 token.

      // Either this bot is the slow relayer for this relay OR the relay is past 15 mins and is settleable by anyone.
      const settleableRelays = this.l1Client
        .getSettleableRelayedDepositsForL1Token(l1Token)
        .filter(
          (relay) =>
            (relay.settleable === SettleableRelay.SlowRelayerCanSettle && relay.slowRelayer === this.account) ||
            relay.settleable === SettleableRelay.AnyoneCanSettle
        );

      if (settleableRelays.length == 0) {
        this.logger.debug({ at: "AcrossRelayer#Finalizer", message: "No settleable relays" });
        return;
      }

      for (const settleableRelay of settleableRelays) {
        this.logger.debug({
          at: "InsuredBridgeRelayer#Finalizer",
          message: "Settling relay",
          settleableRelay,
        });
        try {
          settleRelayTransactions.push(
            await this._generateSettleTransactionForSettleableRelay(
              this.l2Client.getDepositByHash(settleableRelay.depositHash),
              settleableRelay
            )
          );
        } catch (error) {
          this.logger.error({ at: "AcrossRelayer#Finalizer", message: "Unexpected error processing relay", error });
        }
      }

      try {
        await this._processTransactionBatch(settleRelayTransactions);
      } catch (error) {
        this.logger.error({ at: "AcrossRelayer#Finalizer", message: "Unexpected error processing relay batch", error });
      }
    }

    return;
  }

  // Evaluates given pending `relay` and determines whether to submit a dispute.
  private async _disputePendingRelay(relay: Relay): Promise<void> {
    // Check if relay has expired, in which case we cannot dispute.
    const relayExpired = await this._isRelayExpired(relay, relay.l1Token);
    if (relayExpired.isExpired) {
      this.logger.debug({
        at: "AcrossRelayer#Disputer",
        message: "Pending relay has expired, ignoring",
        relay,
        expirationTime: relayExpired.expirationTime,
        contractTime: relayExpired.contractTime,
      });
      return;
    }

    // If relay's chain ID is not whitelisted then dispute it.
    if (!this.whitelistedChainIds.includes(relay.chainId)) {
      this.logger.debug({
        at: "AcrossRelayer#Disputer",
        message: "Disputing pending relay with non-whitelisted chainID",
        relay,
      });
      await this._disputeRelay(
        {
          chainId: relay.chainId,
          depositId: relay.depositId,
          depositHash: relay.depositHash,
          l1Recipient: relay.l1Recipient,
          l2Sender: relay.l2Sender,
          l1Token: relay.l1Token,
          amount: relay.amount,
          slowRelayFeePct: relay.slowRelayFeePct,
          instantRelayFeePct: relay.instantRelayFeePct,
          quoteTimestamp: relay.quoteTimestamp,
          depositContract: (await this.l1Client.bridgeAdmin.methods.depositContracts(relay.chainId).call())[0],
          // `depositContracts()` returns [depositContract, messengerContract] and we want the first arg.
        },
        relay
      );
      return;
    }

    // We now know that the relay chain ID is whitelisted, so let's skip any relays for chain ID's that do not match
    // the L2 clients. We won't be able to query deposit data for these relays.
    if (relay.chainId !== this.l2Client.chainId) {
      this.logger.debug({
<<<<<<< HEAD
        at: "InsuredBridgeRelayer#Disputer",
        message: "Relay chain ID is whitelisted but does not match L2 client chain ID, ignoring",
=======
        at: "AcrossRelayer#Disputer",
        message: "Relay chain ID is whitelisted but does not match L2 client chain ID",
>>>>>>> 665e78eb
        l2ClientChainId: this.l2Client.chainId,
        relay,
      });
      return;
    }

    // Fetch deposit for relay.
    const deposit = await this._matchRelayWithDeposit(relay);

    // If Relay matchers a Deposit, then we need to validate whether the relay params are correct.
    if (
      deposit !== undefined &&
      deposit.chainId === relay.chainId &&
      deposit.depositHash === relay.depositHash &&
      deposit.l1Recipient === relay.l1Recipient &&
      deposit.l2Sender === relay.l2Sender &&
      deposit.l1Token === relay.l1Token &&
      deposit.amount === relay.amount &&
      deposit.slowRelayFeePct === relay.slowRelayFeePct &&
      deposit.instantRelayFeePct === relay.instantRelayFeePct &&
      deposit.quoteTimestamp === relay.quoteTimestamp
    ) {
      // Relay matched with a Deposit, now check if the relay params itself are valid.

      // If deposit quote time is before the bridgepool's deployment time, then dispute it by default because
      // we won't be able to determine otherwise if the realized LP fee % is valid.
<<<<<<< HEAD
      // Similarly, if deposit.quoteTimestamp > relay.blockTime then its also an invalid relay because it would have
      // been impossible for the relayer to compute the realized LP fee % for the deposit.quoteTime in the future.
      const latestBlockTime = Number((await this.l1Client.l1Web3.eth.getBlock("latest")).timestamp);
      if (
        deposit.quoteTimestamp < this.deployTimestamps[deposit.l1Token].timestamp ||
        deposit.quoteTimestamp > relay.blockTime
      ) {
=======
      if (deposit.quoteTimestamp < this.l1DeployData[deposit.l1Token].timestamp) {
>>>>>>> 665e78eb
        this.logger.debug({
          at: "Disputer",
          message: "Deposit quote time < bridge pool deployment for L1 token or > relay block time, disputing",
          deposit,
<<<<<<< HEAD
          deploymentTime: this.deployTimestamps[deposit.l1Token].timestamp,
          relayBlockTime: relay.blockTime,
=======
          deploymentTime: this.l1DeployData[deposit.l1Token].timestamp,
>>>>>>> 665e78eb
        });
        await this._disputeRelay(deposit, relay);
        return;
      } else if (deposit.quoteTimestamp > latestBlockTime) {
        // If deposit quote time is in the future, such that we cannot compute a realized LP fee % for it, but within
        // the buffer, then we'll skip it until it becomes "in the past" and we can compute its realized LP fee %.
        this.logger.debug({
          at: "Disputer",
          message: "Deposit quote time in future, ignoring",
          deposit,
          latestBlockTime,
        });
        return;
      }

      // Compute expected realized LP fee % and if the pending relay has a different fee then dispute it.
      const realizedLpFeePct = (await this.l1Client.calculateRealizedLpFeePctForDeposit(deposit)).toString();
      const relayDisputable = await this._isPendingRelayDisputable(relay, deposit, realizedLpFeePct);
      if (relayDisputable.canDispute) {
        this.logger.debug({
          at: "AcrossRelayer#Disputer",
          message: "Disputing pending relay with invalid params",
          relay,
          deposit,
          reason: relayDisputable.reason,
        });
        await this._disputeRelay(deposit, relay);
        return;
      } else {
        this.logger.debug({
          at: "AcrossRelayer#Disputer",
          message: "Skipping; relay matched with deposit and params are valid",
          relay,
          deposit,
        });
        return;
      }
    } else {
      // At this point, we can't match the relay with a deposit (even after a second block search), so we will
      // submit a dispute.
      const missingDeposit: Deposit = {
        chainId: relay.chainId,
        depositId: relay.depositId,
        depositHash: relay.depositHash,
        l1Recipient: relay.l1Recipient,
        l2Sender: relay.l2Sender,
        l1Token: relay.l1Token,
        amount: relay.amount,
        slowRelayFeePct: relay.slowRelayFeePct,
        instantRelayFeePct: relay.instantRelayFeePct,
        quoteTimestamp: relay.quoteTimestamp,
        depositContract: (await this.l1Client.bridgeAdmin.methods.depositContracts(relay.chainId).call())[0],
        // `depositContracts()` returns [depositContract, messengerContract] and we want the first arg.
      };
      this.logger.debug({
        at: "AcrossRelayer#Disputer",
        message: "Disputing pending relay with no matching deposit",
        missingDeposit,
        relay,
      });
      await this._disputeRelay(missingDeposit, relay);
      return;
    }
  }

  // Evaluates given `relayableDeposit` for the `l1Token` and determines whether to submit a slow or fast relay.
  private async _generateRelayTransactionForPendingDeposit(l1Token: string, relayableDeposit: RelayableDeposit) {
    const realizedLpFeePct = await this.l1Client.calculateRealizedLpFeePctForDeposit(relayableDeposit.deposit);

    const pendingRelay: Relay | undefined = this.l1Client.getRelayForDeposit(l1Token, relayableDeposit.deposit);
    if (pendingRelay) {
      // We need to perform some prechecks on the relay before we attempt to submit a relay. First, we need to check
      // if the relay has expired, for if it has then we cannot do anything with it except settle it. Second, we need
      // to check the pending relay's parameters (i.e. any data not included in the deposit hash) and verify that
      // they are correct. If they are not then we just ignore it as a potential speedup candidate.
      const relayExpired = await this._isRelayExpired(pendingRelay, pendingRelay.l1Token);
      if (relayExpired.isExpired) {
        this.logger.debug({
          at: "AcrossRelayer#Relayer",
          message: "Pending relay has expired, ignoring",
          pendingRelay,
          relayableDeposit,
          expirationTime: relayExpired.expirationTime,
          contractTime: relayExpired.contractTime,
        });
        return;
      } else {
        const relayDisputable = await this._isPendingRelayDisputable(
          pendingRelay,
          relayableDeposit.deposit,
          realizedLpFeePct.toString()
        );
        if (relayDisputable.canDispute) {
          this.logger.debug({
            at: "AcrossRelayer#Relayer",
            message: "Pending relay is invalid",
            pendingRelay,
            relayableDeposit,
            reason: relayDisputable.reason,
          });
          return;
        }

        // If we reach here, then pending relay has not expired and its valid, so there is a chance we can speed it up.
      }
    }

    // Account for profitability and bot token balance when deciding how to relay.
    const hasInstantRelayer = this.l1Client.hasInstantRelayer(
      relayableDeposit.deposit.l1Token,
      relayableDeposit.deposit.depositHash,
      realizedLpFeePct.toString()
    );
    // If relay cannot occur because its pending and already sped up, then exit early.
    if (hasInstantRelayer && relayableDeposit.status == ClientRelayState.Pending) {
      this.logger.debug({
        at: "AcrossRelayer#Relayer",
        message: "Relay pending and already sped up 😖",
        realizedLpFeePct: realizedLpFeePct.toString(),
        relayState: relayableDeposit.status,
        hasInstantRelayer,
        relayableDeposit,
      });
      return;
    }
    const shouldRelay = await this.shouldRelay(
      relayableDeposit.deposit,
      relayableDeposit.status,
      realizedLpFeePct,
      hasInstantRelayer
    );

    // Depending on value of `shouldRelay`, send correct type of relay.
    return await this._generateRelayTransaction(
      shouldRelay,
      realizedLpFeePct,
      relayableDeposit,
      pendingRelay,
      hasInstantRelayer
    );
  }

  // Only Relay-specific params need to be validated (i.e. those params in the Relay struct of BridgePool). If any
  // Deposit params are incorrect, then the BridgePool's computed deposit hash will be different and the relay won't be
  // found. So, assuming that the relay contains a matching deposit hash, this bot's job is to only consider speeding up
  // relays that are valid, otherwise the bot might lose money without recourse on the relay.

  private async _isPendingRelayDisputable(
    relay: Relay,
    deposit: Deposit,
    expectedRelayRealizedLpFeePct: string
  ): Promise<{ canDispute: boolean; reason: string }> {
    const relayRealizedLpFeePct = relay.realizedLpFeePct.toString();
    if (relayRealizedLpFeePct !== expectedRelayRealizedLpFeePct)
      return {
        canDispute: true,
        reason: `relayRealizedLpFeePct: ${relayRealizedLpFeePct} != expectedRelayRealizedLpFeePct: ${expectedRelayRealizedLpFeePct}`,
      };
    return { canDispute: false, reason: "" };
  }

  private _isRelayExpired(
    relay: Relay,
    l1Token: string
  ): { isExpired: boolean; expirationTime: number; contractTime: number } {
    const relayExpirationTime = relay.priceRequestTime + this.l1Client.optimisticOracleLiveness;
    const currentContractTime = this.l1Client.getBridgePoolForToken(l1Token).currentTime;
    return {
      isExpired: relay.settleable !== SettleableRelay.CannotSettle,
      expirationTime: relayExpirationTime,
      contractTime: currentContractTime,
    };
  }

  async shouldRelay(
    deposit: Deposit,
    clientRelayState: ClientRelayState,
    realizedLpFeePct: BN,
    hasInstantRelayer: boolean
  ): Promise<RelaySubmitType> {
    const [l1TokenBalance, proposerBondPct] = await Promise.all([
      getTokenBalance(this.l1Client.l1Web3, deposit.l1Token, this.account),
      this.l1Client.getProposerBondPct(),
    ]);
    const relayTokenRequirement = this._getRelayTokenRequirement(deposit, proposerBondPct, realizedLpFeePct);

    // There are three different kinds of profits that the bot can produce:
    let slowProfit = toBN("0");
    let speedUpProfit = toBN("0");
    let instantProfit = toBN("0");
    // Based on the bots token balance, and the relay state we can compute the profitability of each action.

    // a) Balance is large enough to do a slow relay. No relay action has happened on L1 yet for this deposit.
    if (l1TokenBalance.gte(relayTokenRequirement.slow) && clientRelayState === ClientRelayState.Uninitialized)
      slowProfit = toBN(deposit.amount).mul(toBN(deposit.slowRelayFeePct)).div(fixedPointAdjustment);

    // b) Balance is large enough to instant relay and the relay does not have an instant relayer. Deposit is in any
    // state except finalized (i.e can be slow relayed and sped up or only sped up.)
    if (
      !hasInstantRelayer &&
      l1TokenBalance.gte(relayTokenRequirement.instant) &&
      clientRelayState !== ClientRelayState.Finalized
    )
      speedUpProfit = toBN(deposit.amount).mul(toBN(deposit.instantRelayFeePct)).div(fixedPointAdjustment);

    // c) Balance is large enough to slow relay and then speed up. Only considered if no L1 action has happened yet as
    // wont be able to do an instant relay if the relay has already been slow relayed. In that case, should speedUp.
    if (
      l1TokenBalance.gte(relayTokenRequirement.slow.add(relayTokenRequirement.instant)) &&
      clientRelayState == ClientRelayState.Uninitialized
    )
      instantProfit = slowProfit.add(speedUpProfit);

    // Finally, decide what action to do based on the relative profits.
    if (instantProfit.gt(speedUpProfit) && instantProfit.gt(slowProfit)) return RelaySubmitType.Instant;

    if (speedUpProfit.gt(slowProfit)) return RelaySubmitType.SpeedUp;
    if (slowProfit.gt(toBN("0"))) return RelaySubmitType.Slow;
    return RelaySubmitType.Ignore;
  }

  private async _generateSettleTransactionForSettleableRelay(deposit: Deposit, relay: Relay) {
    return {
      transaction: this._generateSettleRelayTx(deposit, relay),
      message: "Relay settled 💸",
      mrkdwn: this._generateMarkdownForSettle(deposit, relay),
    };
  }

  private async _disputeRelay(deposit: Deposit, relay: Relay) {
    // We shouldn't be batching disputes because we don't expect to send batches of them.
    const { receipt } = await this._sendTransaction(
      this._generateDisputeRelayTx(deposit, relay),
      "Disputed pending relay. Relay was deleted 🚓",
      this._generateMrkdwnForDispute(deposit, relay)
    );

    if (receipt?.events?.RelayCanceled)
      this.logger.error({
        at: "AcrossRelayer#Disputer",
        message: "Dispute failed to send to OO 👀!",
        tx: receipt.transactionHash,
        depositHash: receipt.events.RelayCanceled.returnValues.depositHash,
        relayHash: receipt.events.RelayCanceled.returnValues.relayHash,
        disputer: receipt.events.RelayCanceled.returnValues.disputer,
      });
  }

  private async _processTransactionBatch(
    transactions: { transaction: TransactionType | any; message: string; mrkdwn: string }[]
  ) {
    // Remove any undefined transaction objects or objects that contain null transactions.
    transactions = transactions.filter((transaction) => transaction && transaction.transaction);

    if (transactions.length == 0) return;
    if (transactions.length == 1) {
      this.logger.debug({ at: "AcrossRelayer#TxProcessor", message: "Sending transaction" });
      await this._sendTransaction(transactions[0].transaction, transactions[0].message, transactions[0].mrkdwn);
    }
    if (transactions.length > 1) {
      // The `to` field in the transaction must be the same for all transactions or the batch processing will not work.
      // This should be a MultiCaller enabled contract.
      const targetMultiCaller = new this.l1Client.l1Web3.eth.Contract(
        getAbi("MultiCaller"),
        transactions[0].transaction._parent._address
      );

      if (transactions.some((tx) => targetMultiCaller.options.address != tx.transaction._parent.options.address))
        throw new Error("Batch transaction processing error! Can't specify multiple `to` fields within batch");

      // Iterate over all transactions and build up a set of multicall blocks and a block of markdown to send to slack
      // to make the set of transactions readable.
      const multiCallTransaction = transactions.map((transaction) => transaction.transaction.encodeABI());

      let mrkdwnBlock = "*Transactions sent in batch:*\n";
      transactions.forEach((transaction) => {
        mrkdwnBlock += `  • ${transaction.message}:\n`;
        mrkdwnBlock += `      ◦ ${transaction.mrkdwn}\n`;
      });

      // Send the batch transaction to the L1 bridge pool contract. Catch if the transaction succeeds.
      const { txStatus } = await this._sendTransaction(
        (targetMultiCaller.methods.multicall(multiCallTransaction) as unknown) as TransactionType,
        "Multicall Transaction batch sent!🧙",
        mrkdwnBlock
      );

      // In the event the batch transaction was unsuccessful, iterate over all transactions and send them individually.
      if (!txStatus) {
        for (const transaction of transactions) {
          this.logger.info({ at: "AcrossRelayer#TxProcessor", message: "Sending batched transactions individually😷" });
          await this._sendTransaction(transaction.transaction, transaction.message, transaction.mrkdwn);
        }
      }
    }
  }

  private async _sendTransaction(
    transaction: TransactionType,
    message: string,
    mrkdwn: string
  ): Promise<{
    txStatus: boolean;
    receipt: TransactionReceipt | null;
    transactionConfig: AugmentedSendOptions | null;
  }> {
    try {
      await this.gasEstimator.update();
      const { receipt, transactionConfig } = await runTransaction({
        web3: this.l1Client.l1Web3,
        transaction,
        transactionConfig: { ...this.gasEstimator.getCurrentFastPrice(), from: this.account },
        availableAccounts: 1,
      });
      if (receipt) {
        this.logger.info({
          at: "AcrossRelayer#TxProcessor",
          message,
          mrkdwn: mrkdwn + " tx: " + createEtherscanLinkMarkdown(receipt.transactionHash),
        });
        return { txStatus: true, receipt, transactionConfig };
      } else throw receipt;
    } catch (error) {
      this.logger.error({
        at: "AcrossRelayer#TxProcessor",
        message: "Something errored sending a transaction",
        error,
      });
      return { txStatus: false, receipt: null, transactionConfig: null };
    }
  }

  private _generateSlowRelayTx(deposit: Deposit, realizedLpFeePct: BN): TransactionType {
    const bridgePool = this.l1Client.getBridgePoolForToken(deposit.l1Token).contract;
    return (bridgePool.methods.relayDeposit(
      [
        deposit.chainId,
        deposit.depositId,
        deposit.l1Recipient,
        deposit.l2Sender,
        deposit.amount,
        deposit.slowRelayFeePct,
        deposit.instantRelayFeePct,
        deposit.quoteTimestamp,
      ],
      realizedLpFeePct
    ) as unknown) as TransactionType;
  }

  private _generateSpeedUpRelayTx(deposit: Deposit, relay: Relay): TransactionType {
    const bridgePool = this.l1Client.getBridgePoolForToken(deposit.l1Token).contract;
    return (bridgePool.methods.speedUpRelay(deposit as any, relay as any) as unknown) as TransactionType;
  }

  private _generateInstantRelayTx(deposit: Deposit, realizedLpFeePct: BN): TransactionType {
    const bridgePool = this.l1Client.getBridgePoolForToken(deposit.l1Token).contract;
    return (bridgePool.methods.relayAndSpeedUp(
      deposit as any,
      realizedLpFeePct.toString()
    ) as unknown) as TransactionType;
  }

  private _generateDisputeRelayTx(deposit: Deposit, relay: Relay): TransactionType {
    const bridgePool = this.l1Client.getBridgePoolForToken(deposit.l1Token).contract;
    return (bridgePool.methods.disputeRelay(deposit as any, relay as any) as unknown) as TransactionType;
  }

  private _generateSettleRelayTx(deposit: Deposit, relay: Relay): TransactionType {
    const bridgePool = this.l1Client.getBridgePoolForToken(deposit.l1Token).contract;
    type ContractDepositArg = Parameters<typeof bridgePool["methods"]["settleRelay"]>[0];
    return (bridgePool.methods.settleRelay(
      (deposit as unknown) as ContractDepositArg,
      relay as any
    ) as unknown) as TransactionType;
  }

  private _getRelayTokenRequirement(
    deposit: Deposit,
    proposerBondPct: BN,
    realizedLpFeePct: BN
  ): { slow: BN; instant: BN } {
    return {
      // slow relay: proposer bond = amount * proposerBondPct
      slow: toBN(deposit.amount).mul(proposerBondPct).div(fixedPointAdjustment),
      // instant relay :amount - LP fee, - slow fee, - instant fee = amount * (1-lpFeePct+slowRelayFeePct+instantRelayFeePct)
      instant: toBN(deposit.amount)
        .mul(
          toBN(toWei("1"))
            .sub(realizedLpFeePct)
            .sub(toBN(deposit.slowRelayFeePct))
            .sub(toBN(deposit.instantRelayFeePct))
        )
        .div(fixedPointAdjustment),
    };
  }

  // Return fresh dictionary of relayable deposits keyed by the L1 token to be sent to recipient.
  private _getRelayableDeposits(): RelayableDeposits {
    const relayableDeposits: RelayableDeposits = {};
    for (const l1Token of this.whitelistedRelayL1Tokens) {
      this.logger.debug({ at: "AcrossRelayer#Relayer", message: "Checking relays for token", l1Token });
      const l2Deposits = this.l2Client.getAllDepositsForL1Token(l1Token);
      l2Deposits.forEach((deposit) => {
        const status = this.l1Client.getDepositRelayState(deposit);
        if (status != ClientRelayState.Finalized) {
          if (!relayableDeposits[l1Token]) relayableDeposits[l1Token] = [{ status, deposit }];
          else relayableDeposits[l1Token].push({ status, deposit });
        }
      });
    }
    return relayableDeposits;
  }

  // Send correct type of relay along with parameters to submit transaction.
  private async _generateRelayTransaction(
    shouldRelay: RelaySubmitType,
    realizedLpFeePct: BN,
    relayableDeposit: RelayableDeposit,
    pendingRelay: Relay | undefined,
    hasInstantRelayer: boolean
  ) {
    const mrkdwn = this._generateMarkdownForRelay(relayableDeposit.deposit, realizedLpFeePct);
    switch (shouldRelay) {
      case RelaySubmitType.Ignore:
        this.logger.debug({
          at: "AcrossRelayer#Relayer",
          message: "Not relaying potentially unprofitable deposit, or insufficient balance 😖",
          realizedLpFeePct: realizedLpFeePct.toString(),
          relayState: relayableDeposit.status,
          hasInstantRelayer,
          relayableDeposit,
        });
        return { transaction: null, message: "", mrkdwn: "" };
      case RelaySubmitType.Slow:
        this.logger.debug({
          at: "AcrossRelayer#Relayer",
          message: "Slow relaying deposit",
          realizedLpFeePct: realizedLpFeePct.toString(),
          relayableDeposit,
        });
        return {
          transaction: this._generateSlowRelayTx(relayableDeposit.deposit, realizedLpFeePct),
          message: "Slow Relay executed  🐌",
          mrkdwn,
        };

      case RelaySubmitType.SpeedUp:
        this.logger.debug({
          at: "AcrossRelayer#Relayer",
          message: "Speeding up existing relayed deposit",
          realizedLpFeePct: realizedLpFeePct.toString(),
          relayableDeposit,
        });
        if (pendingRelay === undefined) {
          // The `pendingRelay` should never be undefined if shouldRelay returns SpeedUp, but we have to catch the
          // undefined type that is returned by the L1 client method.
          this.logger.error({ at: "AcrossRelayer#Relayer", message: "speedUpRelay: undefined relay" });
          return { transaction: null, message: "", mrkdwn: "" };
        } else
          return {
            transaction: this._generateSpeedUpRelayTx(relayableDeposit.deposit, pendingRelay),
            message: "Slow relay sped up 🏇",
            mrkdwn,
          };

      case RelaySubmitType.Instant:
        this.logger.debug({
          at: "AcrossRelayer#Relayer",
          message: "Instant relaying deposit",
          realizedLpFeePct: realizedLpFeePct.toString(),
          relayableDeposit,
        });
        return {
          transaction: this._generateInstantRelayTx(relayableDeposit.deposit, realizedLpFeePct),
          message: "Relay instantly sent 🚀",
          mrkdwn,
        };
    }
  }

  private _generateMarkdownForRelay(deposit: Deposit, realizedLpFeePct: BN) {
    return (
      "Relayed " +
      this._generateMrkdwnDepositIdNetworkSizeFromTo(deposit) +
      "slowRelayFeePct " +
      createFormatFunction(2, 4, false, 18)(toBN(deposit.slowRelayFeePct).muln(100)) +
      "%, instantRelayFeePct " +
      createFormatFunction(2, 4, false, 18)(toBN(deposit.instantRelayFeePct).muln(100)) +
      "%, realizedLpFeePct " +
      createFormatFunction(2, 4, false, 18)(realizedLpFeePct.muln(100)) +
      "%."
    );
  }

  private _generateMarkdownForSettle(deposit: Deposit, relay: Relay) {
    return (
      "Settled " +
      this._generateMrkdwnDepositIdNetworkSizeFromTo(deposit) +
      this._generateMrkdwnForBonds(deposit, relay) +
      this._generateMrkdwnForRelayerAddresses(deposit, relay) +
      " ."
    );
  }

  private _generateMrkdwnForDispute(deposit: Deposit, relay: Relay) {
    return (
      "Disputed " +
      this._generateMrkdwnDepositIdNetworkSizeFromTo(deposit) +
      "DepositHash " +
      deposit.depositHash +
      " relayAncillaryDataHash " +
      relay.relayAncillaryDataHash +
      ". " +
      this._generateMrkdwnForBonds(deposit, relay) +
      this._generateMrkdwnForRelayerAddresses(deposit, relay)
    );
  }

  private _generateMrkdwnDepositIdNetworkSizeFromTo(deposit: Deposit) {
    const { collateralDecimals, collateralSymbol } = this.l1Client.getBridgePoolCollateralInfoForDeposit(deposit);
    return (
      "depositId " +
      deposit.depositId +
      " on " +
      PublicNetworks[this.l2Client.chainId]?.name +
      " of size " +
      createFormatFunction(2, 4, false, collateralDecimals)(deposit.amount) +
      " " +
      collateralSymbol +
      " sent from " +
      createEtherscanLinkMarkdown(deposit.l2Sender, this.l2Client.chainId) +
      " to " +
      createEtherscanLinkMarkdown(deposit.l1Recipient) +
      ". "
    );
  }

  private _generateMrkdwnForBonds(deposit: Deposit, relay: Relay) {
    const { collateralDecimals, collateralSymbol } = this.l1Client.getBridgePoolCollateralInfoForDeposit(deposit);
    return (
      "proposerBond " +
      createFormatFunction(2, 4, false, collateralDecimals)(relay.proposerBond) +
      " " +
      collateralSymbol +
      " finalFee " +
      createFormatFunction(2, 4, false, collateralDecimals)(relay.finalFee) +
      " " +
      collateralSymbol +
      ". "
    );
  }

  private _generateMrkdwnForRelayerAddresses(deposit: Deposit, relay: Relay) {
    return (
      "slowRelayer " +
      createEtherscanLinkMarkdown(relay.slowRelayer) +
      " instantRelayer " +
      createEtherscanLinkMarkdown(
        this.l1Client.getInstantRelayer(deposit.l1Token, deposit.depositHash, relay.realizedLpFeePct.toString()) || ""
      ) +
      ". "
    );
  }

  // Return unique deposit event matching relay
  private async _matchRelayWithDeposit(relay: Relay): Promise<Deposit | undefined> {
    // First try to fetch deposit from the L2 client's default block search config. This should work in most cases.
    let deposit: Deposit | undefined = this.l2Client.getDepositByHash(relay.depositHash);
    if (deposit !== undefined) return deposit;
    // We could not find a deposit using the L2 client's default block search config. Next, we'll modify the block
    // search config using the bridge deposit box's deployment block. This allows us to capture any deposits that
    // happened outside of the L2 client's default block search config.
    else {
      let l2BlockSearchConfig = {
        fromBlock: this.l2DeployData[relay.chainId].blockNumber,
        toBlock: this.l2DeployData[relay.chainId].blockNumber + this.l2LookbackWindow,
      };
      const latestBlock = Number((await this.l2Client.l2Web3.eth.getBlock("latest")).number);

      // Look up all blocks from contract deployment time to latest to ensure that a deposit, if it exists, is found.
      while (deposit === undefined) {
        const [fundsDepositedEvents] = await Promise.all([
          this.l2Client.bridgeDepositBox.getPastEvents("FundsDeposited", l2BlockSearchConfig),
        ]);
        // For any found deposits, try to match it with the relay:
        for (const fundsDepositedEvent of fundsDepositedEvents) {
          const _deposit: Deposit = {
            chainId: Number(fundsDepositedEvent.returnValues.chainId),
            depositId: Number(fundsDepositedEvent.returnValues.depositId),
            depositHash: "", // Filled in after initialization of the remaining variables.
            l1Recipient: fundsDepositedEvent.returnValues.l1Recipient,
            l2Sender: fundsDepositedEvent.returnValues.l2Sender,
            l1Token: fundsDepositedEvent.returnValues.l1Token,
            amount: fundsDepositedEvent.returnValues.amount,
            slowRelayFeePct: fundsDepositedEvent.returnValues.slowRelayFeePct,
            instantRelayFeePct: fundsDepositedEvent.returnValues.instantRelayFeePct,
            quoteTimestamp: Number(fundsDepositedEvent.returnValues.quoteTimestamp),
            depositContract: fundsDepositedEvent.address,
          };
          _deposit.depositHash = this.l2Client.generateDepositHash(_deposit);
          if (_deposit.depositHash === relay.depositHash) {
            this.logger.debug({
              at: "AcrossRelayer#Disputer",
              message: "Matched deposit using relay quote time to run new block search",
              l2BlockSearchConfig,
              deposit,
              relay,
            });
            deposit = _deposit;
            break;
          }
        }

        // Exit loop if block search encompasses "latest" block number. Breaking the loop here guarantees that the
        // above event search executes at least once.
        if (l2BlockSearchConfig.toBlock >= latestBlock) break;

        // Increment block search.
        l2BlockSearchConfig = {
          fromBlock: l2BlockSearchConfig.toBlock,
          toBlock: Math.min(latestBlock, l2BlockSearchConfig.toBlock + this.l2LookbackWindow),
        };
      }
    }

    return deposit;
  }
}<|MERGE_RESOLUTION|>--- conflicted
+++ resolved
@@ -87,26 +87,18 @@
       for (const relayableDeposit of relayableDeposits[l1Token]) {
         // If deposit quote time is before the bridgepool's deployment time, then skip it before attempting to calculate
         // the realized LP fee % as this will be impossible to query a contract for a timestamp before its deployment.
-<<<<<<< HEAD
         // Similarly, we cannot compute realized LP fee % for quote times in the future.
         const latestBlockTime = Number((await this.l1Client.l1Web3.eth.getBlock("latest")).timestamp);
         if (
-          relayableDeposit.deposit.quoteTimestamp < this.deployTimestamps[relayableDeposit.deposit.l1Token].timestamp ||
+          relayableDeposit.deposit.quoteTimestamp < this.l1DeployData[relayableDeposit.deposit.l1Token].timestamp ||
           relayableDeposit.deposit.quoteTimestamp > latestBlockTime
         ) {
-=======
-        if (relayableDeposit.deposit.quoteTimestamp < this.l1DeployData[relayableDeposit.deposit.l1Token].timestamp) {
->>>>>>> 665e78eb
           this.logger.debug({
             at: "InsuredBridgeRelayer#Relayer",
             message: "Deposit quote time < bridge pool deployment for L1 token or > latest block time, skipping",
             deposit: relayableDeposit.deposit,
-<<<<<<< HEAD
-            deploymentTime: this.deployTimestamps[relayableDeposit.deposit.l1Token].timestamp,
+            deploymentTime: this.l1DeployData[relayableDeposit.deposit.l1Token].timestamp,
             latestBlockTime,
-=======
-            deploymentTime: this.l1DeployData[relayableDeposit.deposit.l1Token].timestamp,
->>>>>>> 665e78eb
           });
           continue;
         }
@@ -244,13 +236,8 @@
     // the L2 clients. We won't be able to query deposit data for these relays.
     if (relay.chainId !== this.l2Client.chainId) {
       this.logger.debug({
-<<<<<<< HEAD
         at: "InsuredBridgeRelayer#Disputer",
         message: "Relay chain ID is whitelisted but does not match L2 client chain ID, ignoring",
-=======
-        at: "AcrossRelayer#Disputer",
-        message: "Relay chain ID is whitelisted but does not match L2 client chain ID",
->>>>>>> 665e78eb
         l2ClientChainId: this.l2Client.chainId,
         relay,
       });
@@ -277,27 +264,19 @@
 
       // If deposit quote time is before the bridgepool's deployment time, then dispute it by default because
       // we won't be able to determine otherwise if the realized LP fee % is valid.
-<<<<<<< HEAD
       // Similarly, if deposit.quoteTimestamp > relay.blockTime then its also an invalid relay because it would have
       // been impossible for the relayer to compute the realized LP fee % for the deposit.quoteTime in the future.
       const latestBlockTime = Number((await this.l1Client.l1Web3.eth.getBlock("latest")).timestamp);
       if (
-        deposit.quoteTimestamp < this.deployTimestamps[deposit.l1Token].timestamp ||
+        deposit.quoteTimestamp < this.l1DeployData[deposit.l1Token].timestamp ||
         deposit.quoteTimestamp > relay.blockTime
       ) {
-=======
-      if (deposit.quoteTimestamp < this.l1DeployData[deposit.l1Token].timestamp) {
->>>>>>> 665e78eb
         this.logger.debug({
           at: "Disputer",
           message: "Deposit quote time < bridge pool deployment for L1 token or > relay block time, disputing",
           deposit,
-<<<<<<< HEAD
-          deploymentTime: this.deployTimestamps[deposit.l1Token].timestamp,
+          deploymentTime: this.l1DeployData[deposit.l1Token].timestamp,
           relayBlockTime: relay.blockTime,
-=======
-          deploymentTime: this.l1DeployData[deposit.l1Token].timestamp,
->>>>>>> 665e78eb
         });
         await this._disputeRelay(deposit, relay);
         return;
