import winston from "winston";
import Web3 from "web3";
import type { ContractSendMethod } from "web3-eth-contract";
const { toWei, toBN } = Web3.utils;
const toBNWei = (number: string | number) => toBN(toWei(number.toString()).toString());
const fixedPointAdjustment = toBNWei(1);

import { createEtherscanLinkMarkdown, createFormatFunction, PublicNetworks } from "@uma/common";
import {
  InsuredBridgeL1Client,
  InsuredBridgeL2Client,
  GasEstimator,
  Deposit,
  Relay,
  ClientRelayState,
  SettleableRelay,
} from "@uma/financial-templates-lib";
import { getTokenBalance } from "./RelayerHelpers";
import { ProfitabilityCalculator } from "./ProfitabilityCalculator";

<<<<<<< HEAD
import type { BN, TransactionType } from "@uma/common";
=======
import { previouslySentUnprofitableLog, saveUnprofitableLog } from "./LogHelper";

import type { BN, TransactionType, ExecutedTransaction } from "@uma/common";
>>>>>>> ee6abdfd
import { MulticallBundler } from "./MulticallBundler";

// Stores state of Relay (i.e. Pending, Uninitialized, Finalized) and linked L2 deposit parameters.
type RelayableDeposit = { status: ClientRelayState; deposit: Deposit };
// Key for RelayableDeposits is L1 token address.
type RelayableDeposits = { [key: string]: [RelayableDeposit] };

export enum RelaySubmitType {
  Slow,
  SpeedUp,
  Instant,
  Ignore,
}

export class Relayer {
  private chainName;
  /**
   * @notice Constructs new Relayer Instance.
   * @param {Object} logger Module used to send logs.
   * @param {Object} l1Client Client for fetching L1 data from the insured bridge pool and admin contracts.
   * @param {Object} l2Client Client for fetching L2 deposit data.
   * @param {Object} profitabilityCalculator Calculator client used to calculate profitability of relays.
   * @param {Array} whitelistedRelayL1Tokens List of whitelisted L1 tokens that the relayer supports.
   * @param {Array} whitelistedChainIds List of whitelisted chain IDs that the relayer supports. Any relays for chain
   * IDs not on this list will be disputed.
   * @param {string} account Unlocked web3 account to send L1 messages.
   * @param {Object} l1DeployData Hardcoded mapping of BridgePool deployment data, used to optimize
   * runtime speed by eliminating getBlockForTime calls, and to detect deposits with invalid quote times.
   * @param {Object} l2DeployData Hardcoded mapping of BridgeDepositBox deployment data, used to optimize
   * queries for L2 FundsDeposited events.
   * @param {number} l2LookbackWindow Used for last-resort block search for a missing deposit event. Should be same
   * period used by default in L2 client to find deposits.
   */
  constructor(
    readonly logger: winston.Logger,
    readonly gasEstimator: GasEstimator,
    readonly l1Client: InsuredBridgeL1Client,
    readonly l2Client: InsuredBridgeL2Client,
    readonly profitabilityCalculator: ProfitabilityCalculator,
    readonly whitelistedRelayL1Tokens: string[],
    readonly account: string,
    readonly whitelistedChainIds: number[],
    readonly l1DeployData: { [key: string]: { timestamp: number } },
    readonly l2DeployData: { [key: string]: { blockNumber: number } },
    readonly l2LookbackWindow: number,
    readonly multicallBundler: MulticallBundler
  ) {
    this.chainName = PublicNetworks[this.l2Client.chainId]?.name;
  }

  async checkForPendingDepositsAndRelay(): Promise<void> {
    this.logger.debug({ at: `Relayer#${this.chainName}`, message: "Checking for pending deposits and relaying" });

    // Build dictionary of relayable deposits keyed by L1 tokens. getRelayableDeposits() filters out Finalized relays.
    const relayableDeposits: RelayableDeposits = this._getRelayableDeposits();
    if (Object.keys(relayableDeposits).length == 0) {
      this.logger.debug({
        at: `Relayer#${this.chainName}`,
        message: "No relayable deposits for any whitelisted tokens",
      });
      return;
    }

    // Fetch pending relays (if any) for each relayable deposit and then decide whether to submit a relay (and what
    // type of relay) or dispute. Build an array of transactions which are batch sent after the fact for each pool.
    for (const l1Token of Object.keys(relayableDeposits)) {
      this.logger.debug({
        at: `Relayer#${this.chainName}`,
        message: `Processing ${relayableDeposits[l1Token].length} relayable deposits for L1Token`,
        l1Token,
      });
      for (const relayableDeposit of relayableDeposits[l1Token]) {
        // If deposit quote time is before the bridgepool's deployment time, then skip it before attempting to calculate
        // the realized LP fee % as this will be impossible to query a contract for a timestamp before its deployment.
        // Similarly, we cannot compute realized LP fee % for quote times in the future.
        const latestBlockTime = Number((await this.l1Client.l1Web3.eth.getBlock("latest")).timestamp);
        if (
          relayableDeposit.deposit.quoteTimestamp < this.l1DeployData[relayableDeposit.deposit.l1Token].timestamp ||
          relayableDeposit.deposit.quoteTimestamp > latestBlockTime
        ) {
          this.logger.debug({
            at: "InsuredBridgeRelayer#Relayer",
            message: "Deposit quote time < bridge pool deployment for L1 token or > latest block time, skipping",
            deposit: relayableDeposit.deposit,
            deploymentTime: this.l1DeployData[relayableDeposit.deposit.l1Token].timestamp,
            latestBlockTime,
          });
          continue;
        }
        try {
          const transaction = await this._generateRelayTransactionForPendingDeposit(l1Token, relayableDeposit);
          if (transaction) this.multicallBundler.addTransactions(transaction);
        } catch (error) {
          this.logger.error({ at: `Relayer#${this.chainName}`, message: "Unexpected error processing deposit", error });
        }
      }
    }
  }

  async checkForPendingRelaysAndDispute(): Promise<void> {
    this.logger.debug({ at: `Disputer#${this.chainName}`, message: "Checking for pending relays and disputing" });

    // Build dictionary of pending relays keyed by l1 token and deposit hash. getPendingRelayedDepositsGroupedByL1Token
    // filters out Finalized relays and orders by the relay size so we dispute the most dangerous relays first.
    const pendingRelays: { [key: string]: Relay[] } = this.l1Client.getPendingRelayedDepositsGroupedByL1Token();
    if (Object.keys(pendingRelays).length == 0) {
      this.logger.debug({ at: `Disputer#${this.chainName}`, message: "No pending relays" });
      return;
    }
    this.logger.debug({
      at: `Disputer#${this.chainName}`,
      message: `Processing pending relays for ${Object.keys(pendingRelays).length} l1 tokens`,
      // Log # of relays for each L1 token:
      pendingRelayCounts: Object.keys(pendingRelays).map((l1Token) => ({
        [l1Token]: pendingRelays[l1Token].length,
      })),
    });
    for (const l1Token of Object.keys(pendingRelays)) {
      for (const relay of pendingRelays[l1Token]) {
        try {
          const transaction = await this._generateDisputeTransactionForPendingRelayIfDisputable(relay);
          if (transaction) this.multicallBundler.addTransactions(transaction);
        } catch (error) {
          this.logger.error({ at: `Disputer#${this.chainName}`, message: "Error processing dispute", error });
        }
      }
    }
  }

  async checkforSettleableRelaysAndSettle(): Promise<void> {
    this.logger.debug({ at: `Finalizer#${this.chainName}`, message: "Checking for settleable relays and settling" });
    for (const l1Token of this.whitelistedRelayL1Tokens) {
      this.logger.debug({ at: `Finalizer#${this.chainName}`, message: "Checking settleable relays", l1Token });

      // Either this bot is the slow relayer for this relay OR the relay is past 15 mins and is settleable by anyone.
      const settleableRelays = this.l1Client
        .getSettleableRelayedDepositsForL1Token(l1Token)
        .filter(
          (relay) =>
            ((relay.settleable === SettleableRelay.SlowRelayerCanSettle && relay.slowRelayer === this.account) ||
              relay.settleable === SettleableRelay.AnyoneCanSettle) &&
            relay.chainId === this.l2Client.chainId
        );

      if (settleableRelays.length == 0) {
        this.logger.debug({ at: `Finalizer#${this.chainName}`, message: "No settleable relays" });
        continue;
      }

      for (const settleableRelay of settleableRelays) {
        this.logger.debug({
          at: "InsuredBridgeRelayer#Finalizer",
          message: "Settling relay",
          settleableRelay,
        });
        try {
          const transaction = await this._generateSettleTransactionForSettleableRelay(
            this.l2Client.getDepositByHash(settleableRelay.depositHash),
            settleableRelay
          );
          if (transaction) this.multicallBundler.addTransactions(transaction);
        } catch (error) {
          this.logger.error({ at: `Finalizer#${this.chainName}`, message: "Unexpected error processing relay", error });
        }
      }
    }
  }

  // Evaluates given pending `relay` and determines whether to submit a dispute.
  private async _generateDisputeTransactionForPendingRelayIfDisputable(
    relay: Relay
  ): Promise<
    | {
        transaction: ContractSendMethod;
        message: string;
        mrkdwn: string;
        level: string;
      }
    | undefined
  > {
    // Check if relay has expired, in which case we cannot dispute.
    const relayExpired = await this._isRelayExpired(relay, relay.l1Token);
    if (relayExpired.isExpired) {
      this.logger.debug({
        at: `Disputer#${this.chainName}`,
        message: "Pending relay has expired, ignoring",
        relay,
        expirationTime: relayExpired.expirationTime,
        contractTime: relayExpired.contractTime,
      });
      return;
    }

    // If relay's chain ID is not whitelisted then dispute it.
    if (!this.whitelistedChainIds.includes(relay.chainId)) {
      this.logger.debug({
        at: `Disputer#${this.chainName}`,
        message: "Disputing pending relay with non-whitelisted chainID",
        relay,
      });
      return await this._generateDisputeRelayTransaction(
        {
          chainId: relay.chainId,
          depositId: relay.depositId,
          depositHash: relay.depositHash,
          l1Recipient: relay.l1Recipient,
          l2Sender: relay.l2Sender,
          l1Token: relay.l1Token,
          amount: relay.amount,
          slowRelayFeePct: relay.slowRelayFeePct,
          instantRelayFeePct: relay.instantRelayFeePct,
          quoteTimestamp: relay.quoteTimestamp,
          depositContract: (await this.l1Client.bridgeAdmin.methods.depositContracts(relay.chainId).call())[0],
        },
        relay
      );
    }

    // We now know that the relay chain ID is whitelisted, so let's skip any relays for chain ID's that do not match
    // the L2 clients. We won't be able to query deposit data for these relays.
    if (relay.chainId !== this.l2Client.chainId) {
      this.logger.debug({
        at: "InsuredBridgeRelayer#Disputer",
        message: "Relay chain ID is whitelisted but does not match L2 client chain ID, ignoring",
        l2ClientChainId: this.l2Client.chainId,
        relay,
      });
      return;
    }

    // Fetch deposit for relay.
    const deposit = await this._matchRelayWithDeposit(relay);

    // If Relay matchers a Deposit, then we need to validate whether the relay params are correct.
    if (
      deposit !== undefined &&
      deposit.chainId === relay.chainId &&
      deposit.depositHash === relay.depositHash &&
      deposit.l1Recipient === relay.l1Recipient &&
      deposit.l2Sender === relay.l2Sender &&
      deposit.l1Token === relay.l1Token &&
      deposit.amount === relay.amount &&
      deposit.slowRelayFeePct === relay.slowRelayFeePct &&
      deposit.instantRelayFeePct === relay.instantRelayFeePct &&
      deposit.quoteTimestamp === relay.quoteTimestamp
    ) {
      // Relay matched with a Deposit, now check if the relay params itself are valid.

      // If deposit quote time is before the bridgepool's deployment time, then dispute it by default because
      // we won't be able to determine otherwise if the realized LP fee % is valid.
      // Similarly, if deposit.quoteTimestamp > relay.blockTime then its also an invalid relay because it would have
      // been impossible for the relayer to compute the realized LP fee % for the deposit.quoteTime in the future.
      // Note: This means that if the bridgepool contract is upgraded, all deposits should be disabled until the L2
      // block time has caught up to the bridge pool's deployment time. For example, if the Optimism block time is 15
      // minutes before Mainnet's block time, and a new bridge pool is deployed, all deposits on Optimism should be
      // disabled for 15 minutes until deposit quote timestamps catch up to the bridge pool's deployment time.
      const relayBlockTime = Number((await this.l1Client.l1Web3.eth.getBlock(relay.blockNumber)).timestamp);
      if (
        deposit.quoteTimestamp < this.l1DeployData[deposit.l1Token].timestamp ||
        deposit.quoteTimestamp > relayBlockTime
      ) {
        this.logger.debug({
          at: "Disputer",
          message: "Deposit quote time < bridge pool deployment for L1 token or > relay block time, disputing",
          deposit,
          deploymentTime: this.l1DeployData[deposit.l1Token].timestamp,
          relayBlockTime,
        });
        return await this._generateDisputeRelayTransaction(deposit, relay);
      }

      // Compute expected realized LP fee % and if the pending relay has a different fee then dispute it.
      const realizedLpFeePct = (await this.l1Client.calculateRealizedLpFeePctForDeposit(deposit)).toString();
      const relayDisputable = await this._isPendingRelayDisputable(relay, deposit, realizedLpFeePct);
      if (relayDisputable.canDispute) {
        this.logger.debug({
          at: `Disputer#${this.chainName}`,
          message: "Disputing pending relay with invalid params",
          relay,
          deposit,
          reason: relayDisputable.reason,
        });
        return await this._generateDisputeRelayTransaction(deposit, relay);
      } else {
        this.logger.debug({
          at: `Disputer#${this.chainName}`,
          message: "Skipping; relay matched with deposit and params are valid",
          relay,
          deposit,
        });
        return;
      }
    } else {
      // At this point, we can't match the relay with a deposit (even after a second block search), so we will
      // submit a dispute.
      const missingDeposit: Deposit = {
        chainId: relay.chainId,
        depositId: relay.depositId,
        depositHash: relay.depositHash,
        l1Recipient: relay.l1Recipient,
        l2Sender: relay.l2Sender,
        l1Token: relay.l1Token,
        amount: relay.amount,
        slowRelayFeePct: relay.slowRelayFeePct,
        instantRelayFeePct: relay.instantRelayFeePct,
        quoteTimestamp: relay.quoteTimestamp,
        depositContract: (await this.l1Client.bridgeAdmin.methods.depositContracts(relay.chainId).call())[0],
      };
      this.logger.debug({
        at: `Disputer#${this.chainName}`,
        message: "Disputing pending relay with no matching deposit",
        missingDeposit,
        relay,
      });
      return await this._generateDisputeRelayTransaction(missingDeposit, relay);
    }
  }

  // Evaluates given `relayableDeposit` for the `l1Token` and determines whether to submit a slow or fast relay.
  private async _generateRelayTransactionForPendingDeposit(
    l1Token: string,
    relayableDeposit: RelayableDeposit
  ): Promise<
    | {
        transaction: ContractSendMethod;
        message: string;
        mrkdwn: string;
        level?: string | undefined;
      }
    | undefined
  > {
    const realizedLpFeePct = await this.l1Client.calculateRealizedLpFeePctForDeposit(relayableDeposit.deposit);

    const pendingRelay: Relay | undefined = this.l1Client.getRelayForDeposit(l1Token, relayableDeposit.deposit);
    if (pendingRelay) {
      // We need to perform some prechecks on the relay before we attempt to submit a relay. First, we need to check
      // if the relay has expired, for if it has then we cannot do anything with it except settle it. Second, we need
      // to check the pending relay's parameters (i.e. any data not included in the deposit hash) and verify that
      // they are correct. If they are not then we just ignore it as a potential speedup candidate.
      const relayExpired = await this._isRelayExpired(pendingRelay, pendingRelay.l1Token);
      if (relayExpired.isExpired) {
        this.logger.debug({
          at: `Relayer#${this.chainName}`,
          message: "Pending relay has expired, ignoring",
          pendingRelay,
          relayableDeposit,
          expirationTime: relayExpired.expirationTime,
          contractTime: relayExpired.contractTime,
        });
        return;
      } else {
        const relayDisputable = await this._isPendingRelayDisputable(
          pendingRelay,
          relayableDeposit.deposit,
          realizedLpFeePct.toString()
        );
        if (relayDisputable.canDispute) {
          this.logger.debug({
            at: `Relayer#${this.chainName}`,
            message: "Pending relay is invalid",
            pendingRelay,
            relayableDeposit,
            reason: relayDisputable.reason,
          });
          return;
        }

        // If we reach here, then pending relay has not expired and its valid, so there is a chance we can speed it up.
      }
    }

    // Account for profitability and bot token balance when deciding how to relay.
    const hasInstantRelayer = this.l1Client.hasInstantRelayer(
      relayableDeposit.deposit.l1Token,
      relayableDeposit.deposit.depositHash,
      realizedLpFeePct.toString()
    );
    // If relay cannot occur because its pending and already sped up, then exit early.
    if (hasInstantRelayer && relayableDeposit.status == ClientRelayState.Pending) {
      this.logger.debug({
        at: `Relayer#${this.chainName}`,
        message: "Relay pending and already sped up",
        realizedLpFeePct: realizedLpFeePct.toString(),
        relayState: relayableDeposit.status,
        hasInstantRelayer,
        relayableDeposit,
      });
      return;
    }
    const { relaySubmitType, profitabilityInformation } = await this.shouldRelay(
      relayableDeposit.deposit,
      relayableDeposit.status,
      realizedLpFeePct,
      hasInstantRelayer
    );

    // Depending on value of `shouldRelay`, send correct type of relay.
    return await this._generateRelayTransaction(
      relaySubmitType,
      profitabilityInformation,
      realizedLpFeePct,
      relayableDeposit,
      pendingRelay
    );
  }

  // Only Relay-specific params need to be validated (i.e. those params in the Relay struct of BridgePool). If any
  // Deposit params are incorrect, then the BridgePool's computed deposit hash will be different and the relay won't be
  // found. So, assuming that the relay contains a matching deposit hash, this bot's job is to only consider speeding up
  // relays that are valid, otherwise the bot might lose money without recourse on the relay.

  private async _isPendingRelayDisputable(
    relay: Relay,
    deposit: Deposit,
    expectedRelayRealizedLpFeePct: string
  ): Promise<{ canDispute: boolean; reason: string }> {
    const relayRealizedLpFeePct = relay.realizedLpFeePct.toString();
    if (relayRealizedLpFeePct !== expectedRelayRealizedLpFeePct)
      return {
        canDispute: true,
        reason: `relayRealizedLpFeePct: ${relayRealizedLpFeePct} != expectedRelayRealizedLpFeePct: ${expectedRelayRealizedLpFeePct}`,
      };
    return { canDispute: false, reason: "" };
  }

  private _isRelayExpired(
    relay: Relay,
    l1Token: string
  ): { isExpired: boolean; expirationTime: number; contractTime: number } {
    const relayExpirationTime = relay.priceRequestTime + this.l1Client.optimisticOracleLiveness;
    const currentContractTime = this.l1Client.getBridgePoolForL1Token(l1Token).currentTime;
    return {
      isExpired: relay.settleable !== SettleableRelay.CannotSettle,
      expirationTime: relayExpirationTime,
      contractTime: currentContractTime,
    };
  }

  async shouldRelay(
    deposit: Deposit,
    clientRelayState: ClientRelayState,
    realizedLpFeePct: BN,
    hasInstantRelayer: boolean
  ): Promise<{ relaySubmitType: RelaySubmitType; profitabilityInformation: string }> {
    const [l1TokenBalance, proposerBondPct] = await Promise.all([
      getTokenBalance(this.l1Client.l1Web3, deposit.l1Token, this.account),
      this.l1Client.getProposerBondPct(),
    ]);
    const relayTokenRequirement = this._getRelayTokenRequirement(deposit, proposerBondPct, realizedLpFeePct);

    // There are three different kinds of Revenues that the bot can produce:
    let slowRevenue = toBN("0");
    let speedUpRevenue = toBN("0");
    let instantRevenue = toBN("0");

    // Based on the bots token balance, and the relay state we can compute the revenue of each action.

    // a) Balance is large enough to do a slow relay. No relay action has happened on L1 yet for this deposit.
    if (l1TokenBalance.gte(relayTokenRequirement.slow) && clientRelayState === ClientRelayState.Uninitialized)
      slowRevenue = toBN(deposit.amount).mul(toBN(deposit.slowRelayFeePct)).div(fixedPointAdjustment);

    // b) Balance is large enough to instant relay and the relay does not have an instant relayer. Deposit is in any
    // state except finalized (i.e can be slow relayed and sped up or only sped up.)
    if (
      !hasInstantRelayer &&
      l1TokenBalance.gte(relayTokenRequirement.instant) &&
      clientRelayState !== ClientRelayState.Finalized
    )
      speedUpRevenue = toBN(deposit.amount).mul(toBN(deposit.instantRelayFeePct)).div(fixedPointAdjustment);

    // c) Balance is large enough to slow relay and then speed up. Only considered if no L1 action has happened yet as
    // wont be able to do an instant relay if the relay has already been slow relayed. In that case, should speedUp.
    if (
      l1TokenBalance.gte(relayTokenRequirement.slow.add(relayTokenRequirement.instant)) &&
      clientRelayState == ClientRelayState.Uninitialized
    )
      // If the relay has an instant relayer than the instant revenue is zero. Else, the instant revenue is the sum of
      // the slow and speed up revenues as the instant relayer will capture both.
      instantRevenue = hasInstantRelayer ? toBN(0) : slowRevenue.add(speedUpRevenue);

    // Finally, decide what action to do based on the relative profits.
    return this.profitabilityCalculator.getRelaySubmitTypeBasedOnProfitability(
      deposit.l1Token,
      toBN(Math.round(this.gasEstimator.getExpectedCumulativeGasPrice())),
      slowRevenue,
      speedUpRevenue,
      instantRevenue
    );
  }

  private async _generateSettleTransactionForSettleableRelay(deposit: Deposit, relay: Relay) {
    return {
      transaction: this._generateSettleRelayTx(deposit, relay),
      message: "Relay settled 💸",
      mrkdwn: this._generateMarkdownForSettle(deposit, relay),
    };
  }

  private async _generateDisputeRelayTransaction(deposit: Deposit, relay: Relay) {
    return {
      transaction: this._generateDisputeRelayTx(deposit, relay),
      message: "Disputed pending relay. Relay was deleted 🚓",
      mrkdwn: this._generateMrkdwnForDispute(deposit, relay),
      level: "error", // Disputes are bad! we should know about this to check out what's going on.
    };
  }

  private _generateSlowRelayTx(deposit: Deposit, realizedLpFeePct: BN): TransactionType {
    const bridgePool = this.l1Client.getBridgePoolForL1Token(deposit.l1Token).contract;
    return (bridgePool.methods.relayDeposit(
      [
        deposit.chainId,
        deposit.depositId,
        deposit.l1Recipient,
        deposit.l2Sender,
        deposit.amount,
        deposit.slowRelayFeePct,
        deposit.instantRelayFeePct,
        deposit.quoteTimestamp,
      ],
      realizedLpFeePct
    ) as unknown) as TransactionType;
  }

  private _generateSpeedUpRelayTx(deposit: Deposit, relay: Relay): TransactionType {
    const bridgePool = this.l1Client.getBridgePoolForL1Token(deposit.l1Token).contract;
    return (bridgePool.methods.speedUpRelay(deposit as any, relay as any) as unknown) as TransactionType;
  }

  private _generateInstantRelayTx(deposit: Deposit, realizedLpFeePct: BN): TransactionType {
    const bridgePool = this.l1Client.getBridgePoolForL1Token(deposit.l1Token).contract;
    return (bridgePool.methods.relayAndSpeedUp(
      deposit as any,
      realizedLpFeePct.toString()
    ) as unknown) as TransactionType;
  }

  private _generateDisputeRelayTx(deposit: Deposit, relay: Relay): TransactionType {
    const bridgePool = this.l1Client.getBridgePoolForL1Token(deposit.l1Token).contract;
    return (bridgePool.methods.disputeRelay(deposit as any, relay as any) as unknown) as TransactionType;
  }

  private _generateSettleRelayTx(deposit: Deposit, relay: Relay): TransactionType {
    const bridgePool = this.l1Client.getBridgePoolForL1Token(deposit.l1Token).contract;
    type ContractDepositArg = Parameters<typeof bridgePool["methods"]["settleRelay"]>[0];
    return (bridgePool.methods.settleRelay(
      (deposit as unknown) as ContractDepositArg,
      relay as any
    ) as unknown) as TransactionType;
  }

  private _getRelayTokenRequirement(
    deposit: Deposit,
    proposerBondPct: BN,
    realizedLpFeePct: BN
  ): { slow: BN; instant: BN } {
    return {
      // slow relay: proposer bond = amount * proposerBondPct
      slow: toBN(deposit.amount).mul(proposerBondPct).div(fixedPointAdjustment),
      // instant relay :amount - LP fee, - slow fee, - instant fee = amount * (1-lpFeePct+slowRelayFeePct+instantRelayFeePct)
      instant: toBN(deposit.amount)
        .mul(toBNWei(1).sub(realizedLpFeePct).sub(toBN(deposit.slowRelayFeePct)).sub(toBN(deposit.instantRelayFeePct)))
        .div(fixedPointAdjustment),
    };
  }

  // Return fresh dictionary of relayable deposits keyed by the L1 token to be sent to recipient.
  private _getRelayableDeposits(): RelayableDeposits {
    const relayableDeposits: RelayableDeposits = {};
    for (const l1Token of this.whitelistedRelayL1Tokens) {
      this.logger.debug({ at: `Relayer#${this.chainName}`, message: "Checking relays for token", l1Token });
      const l2Deposits = this.l2Client.getAllDepositsForL1Token(l1Token);
      l2Deposits.forEach((deposit) => {
        const status = this.l1Client.getDepositRelayState(deposit);
        if (status != ClientRelayState.Finalized) {
          if (!relayableDeposits[l1Token]) relayableDeposits[l1Token] = [{ status, deposit }];
          else relayableDeposits[l1Token].push({ status, deposit });
        }
      });
    }
    return relayableDeposits;
  }

  // Send correct type of relay along with parameters to submit transaction.
  private async _generateRelayTransaction(
    relaySubmitType: RelaySubmitType,
    profitabilityInformation: string,
    realizedLpFeePct: BN,
    relayableDeposit: RelayableDeposit,
    pendingRelay: Relay | undefined
  ): Promise<
    | {
        transaction: ContractSendMethod;
        message: string;
        mrkdwn: string;
        level?: string;
      }
    | undefined
  > {
    const mrkdwn = this._generateMarkdownForRelay(relayableDeposit.deposit, realizedLpFeePct, profitabilityInformation);
    switch (relaySubmitType) {
      case RelaySubmitType.Ignore:
<<<<<<< HEAD
        this.logger.warn({
          at: `Relayer#${this.chainName}`,
=======
        // Only send warning of unprofitable log once. Check if the bot has previously sent the warning for a given
        // depositHash. If it has, then set the log level to debug, else send a warning.
        this.logger[(await previouslySentUnprofitableLog(relayableDeposit.deposit.depositHash)) ? "debug" : "error"]({
          at: "AcrossRelayer#Relayer",
>>>>>>> ee6abdfd
          message: "Not relaying unprofitable deposit 😖",
          mrkdwn: this._generateMarkdownForNonProfitableRelay(relayableDeposit.deposit, profitabilityInformation),
        });
        await saveUnprofitableLog(relayableDeposit.deposit.depositHash); // Save that the depositHash has sent a warning.
        return;
      case RelaySubmitType.Slow:
        this.logger.debug({
          at: `Relayer#${this.chainName}`,
          message: "Slow relaying deposit",
          realizedLpFeePct: realizedLpFeePct.toString(),
          relayableDeposit,
        });
        return {
          transaction: this._generateSlowRelayTx(relayableDeposit.deposit, realizedLpFeePct),
          message: "Slow Relay executed  🐌",
          mrkdwn,
          level: "error", // In almost all normal cases we should not have slow relays. If we do, we should know!
        };

      case RelaySubmitType.SpeedUp:
        this.logger.debug({
          at: `Relayer#${this.chainName}`,
          message: "Speeding up existing relayed deposit",
          realizedLpFeePct: realizedLpFeePct.toString(),
          relayableDeposit,
        });
        if (pendingRelay === undefined) {
          // The `pendingRelay` should never be undefined if shouldRelay returns SpeedUp, but we have to catch the
          // undefined type that is returned by the L1 client method.
          this.logger.error({ at: `Relayer#${this.chainName}`, message: "speedUpRelay: undefined relay" });
          return;
        } else
          return {
            transaction: this._generateSpeedUpRelayTx(relayableDeposit.deposit, pendingRelay),
            message: "Slow relay sped up 🏇",
            mrkdwn,
          };

      case RelaySubmitType.Instant:
        this.logger.debug({
          at: `Relayer#${this.chainName}`,
          message: "Instant relaying deposit",
          realizedLpFeePct: realizedLpFeePct.toString(),
          relayableDeposit,
        });
        return {
          transaction: this._generateInstantRelayTx(relayableDeposit.deposit, realizedLpFeePct),
          message: "Relay instantly sent 🚀",
          mrkdwn,
        };
    }
  }

  private _generateMarkdownForNonProfitableRelay(deposit: Deposit, profitabilityInformation: string): string {
    return (
      "Deposit " +
      this._generateMrkdwnDepositIdNetworkSizeFromTo(deposit) +
      " is not profitable. " +
      profitabilityInformation
    );
  }
  private _generateMarkdownForRelay(deposit: Deposit, realizedLpFeePct: BN, profitabilityInformation: string): string {
    return (
      "Relayed " +
      this._generateMrkdwnDepositIdNetworkSizeFromTo(deposit) +
      "slowRelayFee " +
      createFormatFunction(2, 4, false, 18)(toBN(deposit.slowRelayFeePct).muln(100)) +
      "%, instantRelayFee " +
      createFormatFunction(2, 4, false, 18)(toBN(deposit.instantRelayFeePct).muln(100)) +
      "%, realizedLpFee " +
      createFormatFunction(2, 4, false, 18)(realizedLpFeePct.muln(100)) +
      "%. " +
      profitabilityInformation
    );
  }

  private _generateMarkdownForSettle(deposit: Deposit, relay: Relay) {
    return (
      "Settled " +
      this._generateMrkdwnDepositIdNetworkSizeFromTo(deposit) +
      this._generateMrkdwnForBonds(deposit, relay) +
      this._generateMrkdwnForRelayerAddresses(deposit, relay)
    );
  }

  private _generateMrkdwnForDispute(deposit: Deposit, relay: Relay) {
    return (
      "Disputed " +
      this._generateMrkdwnDepositIdNetworkSizeFromTo(deposit) +
      "DepositHash " +
      deposit.depositHash +
      " relayAncillaryDataHash " +
      relay.relayAncillaryDataHash +
      ". " +
      this._generateMrkdwnForBonds(deposit, relay) +
      this._generateMrkdwnForRelayerAddresses(deposit, relay)
    );
  }

  private _generateMrkdwnDepositIdNetworkSizeFromTo(deposit: Deposit) {
    const { collateralDecimals, collateralSymbol } = this.l1Client.getBridgePoolCollateralInfoForDeposit(deposit);
    return (
      "depositId " +
      deposit.depositId +
      " on " +
      this.chainName +
      " of " +
      createFormatFunction(2, 4, false, collateralDecimals)(deposit.amount) +
      " " +
      collateralSymbol +
      " sent from " +
      createEtherscanLinkMarkdown(deposit.l2Sender, this.l2Client.chainId) +
      " to " +
      createEtherscanLinkMarkdown(deposit.l1Recipient) +
      ". "
    );
  }

  private _generateMrkdwnForBonds(deposit: Deposit, relay: Relay) {
    const { collateralDecimals, collateralSymbol } = this.l1Client.getBridgePoolCollateralInfoForDeposit(deposit);
    return (
      "proposerBond " +
      createFormatFunction(2, 4, false, collateralDecimals)(relay.proposerBond) +
      " " +
      collateralSymbol +
      " finalFee " +
      createFormatFunction(2, 4, false, collateralDecimals)(relay.finalFee) +
      " " +
      collateralSymbol +
      ". "
    );
  }

  private _generateMrkdwnForRelayerAddresses(deposit: Deposit, relay: Relay) {
    return (
      "slowRelayer " +
      createEtherscanLinkMarkdown(relay.slowRelayer) +
      " instantRelayer " +
      createEtherscanLinkMarkdown(
        this.l1Client.getInstantRelayer(deposit.l1Token, deposit.depositHash, relay.realizedLpFeePct.toString()) || ""
      ) +
      ". "
    );
  }

  // Return unique deposit event matching relay
  private async _matchRelayWithDeposit(relay: Relay): Promise<Deposit | undefined> {
    // First try to fetch deposit from the L2 client's default block search config. This should work in most cases.
    let deposit: Deposit | undefined = this.l2Client.getDepositByHash(relay.depositHash);
    if (deposit !== undefined) return deposit;
    // We could not find a deposit using the L2 client's default block search config. Next, we'll modify the block
    // search config using the bridge deposit box's deployment block. This allows us to capture any deposits that
    // happened outside of the L2 client's default block search config.
    else {
      let l2BlockSearchConfig = {
        fromBlock: this.l2DeployData[relay.chainId].blockNumber,
        toBlock: this.l2DeployData[relay.chainId].blockNumber + this.l2LookbackWindow,
      };
      const latestBlock = Number((await this.l2Client.l2Web3.eth.getBlock("latest")).number);

      // Look up all blocks from contract deployment time to latest to ensure that a deposit, if it exists, is found.
      while (deposit === undefined) {
        this.logger.debug({
          at: `Disputer#${this.chainName}`,
          message: "Searching through all L2 block history for matching deposit event for relay",
          l2BlockSearchConfig,
          latestBlock,
          lookback: this.l2LookbackWindow,
          relay,
        });
        const fundsDepositedEvents = await this.l2Client.getBridgeDepositBoxEvents(
          l2BlockSearchConfig,
          "FundsDeposited"
        );
        // For any found deposits, try to match it with the relay:
        for (const fundsDepositedEvent of fundsDepositedEvents) {
          const _deposit: Deposit = {
            chainId: Number(fundsDepositedEvent.returnValues.chainId),
            depositId: Number(fundsDepositedEvent.returnValues.depositId),
            depositHash: "", // Filled in after initialization of the remaining variables.
            l1Recipient: fundsDepositedEvent.returnValues.l1Recipient,
            l2Sender: fundsDepositedEvent.returnValues.l2Sender,
            l1Token: fundsDepositedEvent.returnValues.l1Token,
            amount: fundsDepositedEvent.returnValues.amount,
            slowRelayFeePct: fundsDepositedEvent.returnValues.slowRelayFeePct,
            instantRelayFeePct: fundsDepositedEvent.returnValues.instantRelayFeePct,
            quoteTimestamp: Number(fundsDepositedEvent.returnValues.quoteTimestamp),
            depositContract: fundsDepositedEvent.address,
          };
          _deposit.depositHash = this.l2Client.generateDepositHash(_deposit);
          if (_deposit.depositHash === relay.depositHash) {
            deposit = _deposit;
            this.logger.debug({
              at: `Disputer#${this.chainName}`,
              message: "Matched deposit using relay quote time to run new block search",
              l2BlockSearchConfig,
              deposit,
              relay,
            });
            break;
          }
        }

        // Exit loop if block search encompasses "latest" block number. Breaking the loop here guarantees that the
        // above event search executes at least once.
        if (l2BlockSearchConfig.toBlock >= latestBlock) break;

        // Increment block search.
        l2BlockSearchConfig = {
          fromBlock: l2BlockSearchConfig.toBlock,
          toBlock: Math.min(latestBlock, l2BlockSearchConfig.toBlock + this.l2LookbackWindow),
        };
      }
    }

    return deposit;
  }
}<|MERGE_RESOLUTION|>--- conflicted
+++ resolved
@@ -18,13 +18,8 @@
 import { getTokenBalance } from "./RelayerHelpers";
 import { ProfitabilityCalculator } from "./ProfitabilityCalculator";
 
-<<<<<<< HEAD
+import { previouslySentUnprofitableLog, saveUnprofitableLog } from "./LogHelper";
 import type { BN, TransactionType } from "@uma/common";
-=======
-import { previouslySentUnprofitableLog, saveUnprofitableLog } from "./LogHelper";
-
-import type { BN, TransactionType, ExecutedTransaction } from "@uma/common";
->>>>>>> ee6abdfd
 import { MulticallBundler } from "./MulticallBundler";
 
 // Stores state of Relay (i.e. Pending, Uninitialized, Finalized) and linked L2 deposit parameters.
@@ -627,15 +622,10 @@
     const mrkdwn = this._generateMarkdownForRelay(relayableDeposit.deposit, realizedLpFeePct, profitabilityInformation);
     switch (relaySubmitType) {
       case RelaySubmitType.Ignore:
-<<<<<<< HEAD
-        this.logger.warn({
-          at: `Relayer#${this.chainName}`,
-=======
         // Only send warning of unprofitable log once. Check if the bot has previously sent the warning for a given
         // depositHash. If it has, then set the log level to debug, else send a warning.
         this.logger[(await previouslySentUnprofitableLog(relayableDeposit.deposit.depositHash)) ? "debug" : "error"]({
-          at: "AcrossRelayer#Relayer",
->>>>>>> ee6abdfd
+          at: `Relayer#${this.chainName}`,
           message: "Not relaying unprofitable deposit 😖",
           mrkdwn: this._generateMarkdownForNonProfitableRelay(relayableDeposit.deposit, profitabilityInformation),
         });
