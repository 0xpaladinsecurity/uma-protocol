--- conflicted
+++ resolved
@@ -76,19 +76,9 @@
       fallbackL2Web3s
     );
 
-<<<<<<< HEAD
     // Update the clients and filter out tokens that are not whitelisted on the L2 from the whitelisted
     // L1 relay list. Whitelisted tokens are fetched from the L1 RateModelStore contract.
     const filteredL1Whitelist = await pruneWhitelistedL1Tokens(logger, l1Client, l2Client);
-=======
-    // Update the L2 client and filter out tokens that are not whitelisted on the L2 from the whitelisted L1 relay list.
-    const filteredL1Whitelist = await pruneWhitelistedL1Tokens(
-      logger,
-      l1Client,
-      l2Client,
-      config.whitelistedRelayL1Tokens
-    );
->>>>>>> 011905dc
 
     // For all specified whitelisted L1 tokens that this relayer supports, approve the bridge pool to spend them. This
     // method will error if the bot runner has specified a L1 tokens that is not part of the Bridge Admin whitelist.
