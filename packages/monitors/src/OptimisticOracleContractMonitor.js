--- conflicted
+++ resolved
@@ -165,14 +165,9 @@
         this._formatAncillaryData(event.ancillaryData) +
         `.\n Collateral currency address is ${createEtherscanLinkMarkdown(
           this.oracleType === OptimisticOracleType.OptimisticOracle ? event.currency : event.request.currency
-<<<<<<< HEAD
         )}. ` +
-        `tx ${createEtherscanLinkMarkdown(event.transactionHash, this.contractProps.networkId)}`;
-=======
-        }. ` +
         `tx ${createEtherscanLinkMarkdown(event.transactionHash, this.contractProps.networkId)}\n` +
         `${this._generateUILink(event.requester, event.identifier, event.timestamp, event.ancillaryData)}`;
->>>>>>> cb64bf8a
 
       // The default log level should be reduced to "info" for funding rate identifiers:
       this.logger[
