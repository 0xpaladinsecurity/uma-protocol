--- conflicted
+++ resolved
@@ -227,7 +227,6 @@
             ]),
       []
     );
-<<<<<<< HEAD
 
     //Events
     let blockQueryNumber =
@@ -297,8 +296,6 @@
       at: "ExpiringMultiPartyClient",
       message: "client updated"
     });
-=======
->>>>>>> 205e6464
   };
 }
 
