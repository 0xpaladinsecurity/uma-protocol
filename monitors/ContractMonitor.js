--- conflicted
+++ resolved
@@ -2,11 +2,7 @@
 // 2) liquidations are submitted, 3) liquidations are disputed or 4) disputes are resolved.
 
 const { createFormatFunction, createEtherscanLinkMarkdown } = require("../common/FormattingUtils");
-<<<<<<< HEAD
-const { createObjectFromDefaultProps } = require("../common/ObjectUtils");
-=======
-const { revertWrapper } = require("../common/ContractUtils");
->>>>>>> d898f5f3
+const { revertWrapper, createObjectFromDefaultProps } = require("../common/ContractUtils");
 
 class ContractMonitor {
   /**
@@ -24,11 +20,7 @@
             networkId:1 }
    * @param {Object} votingContract DVM to query price requests.
    */
-<<<<<<< HEAD
-  constructor(logger, expiringMultiPartyEventClient, priceFeed, config, empProps) {
-=======
-  constructor(logger, expiringMultiPartyEventClient, contractMonitorConfigObject, priceFeed, empProps, votingContract) {
->>>>>>> d898f5f3
+  constructor(logger, expiringMultiPartyEventClient, priceFeed, config, empProps, votingContract) {
     this.logger = logger;
 
     // Offchain price feed to get the price for liquidations.
